--- conflicted
+++ resolved
@@ -7,12 +7,9 @@
   View,
 } from 'react-native';
 import RNIap, {
-<<<<<<< HEAD
   Product,
   ProductPurchase,
   PurchaseError,
-=======
->>>>>>> 1ab8be02
   acknowledgePurchaseAndroid,
   purchaseErrorListener,
   purchaseUpdatedListener,
@@ -113,7 +110,7 @@
     };
   }
 
-  async componentDidMount() {
+  async componentDidMount(): void {
     try {
       const result = await RNIap.initConnection();
       await RNIap.consumeAllItemsAndroid();
@@ -122,33 +119,37 @@
       console.warn(err.code, err.message);
     }
 
-    purchaseUpdateSubscription = purchaseUpdatedListener(async (purchase) => {
-      console.log('purchaseUpdatedListener', purchase);
-      if (
-        purchase.purchaseStateAndroid === 1 &&
-        !purchase.isAcknowledgedAndroid
-      ) {
-        try {
-          const ackResult = await acknowledgePurchaseAndroid(
-            purchase.purchaseToken,
-          );
-          console.log('ackResult', ackResult);
-        } catch (ackErr) {
-          console.warn('ackErr', ackErr);
+    purchaseUpdateSubscription = purchaseUpdatedListener(
+      async (purchase: ProductPurchase) => {
+        console.log('purchaseUpdatedListener', purchase);
+        if (
+          purchase.purchaseStateAndroid === 1 &&
+          !purchase.isAcknowledgedAndroid
+        ) {
+          try {
+            const ackResult = await acknowledgePurchaseAndroid(
+              purchase.purchaseToken,
+            );
+            console.log('ackResult', ackResult);
+          } catch (ackErr) {
+            console.warn('ackErr', ackErr);
+          }
         }
-      }
-      this.setState({ receipt: purchase.transactionReceipt }, () =>
-        this.goNext(),
-      );
-    });
-
-    purchaseErrorSubscription = purchaseErrorListener((error) => {
-      console.log('purchaseErrorListener', error);
-      Alert.alert('purchase error', JSON.stringify(error));
-    });
+        this.setState({ receipt: purchase.transactionReceipt }, () =>
+          this.goNext(),
+        );
+      },
+    );
+
+    purchaseErrorSubscription = purchaseErrorListener(
+      (error: PurchaseError) => {
+        console.log('purchaseErrorListener', error);
+        Alert.alert('purchase error', JSON.stringify(error));
+      },
+    );
   }
 
-  componentWillUnmount() {
+  componentWillUnmount(): void {
     if (purchaseUpdateSubscription) {
       purchaseUpdateSubscription.remove();
       purchaseUpdateSubscription = null;
@@ -159,11 +160,11 @@
     }
   }
 
-  goNext = () => {
+  goNext = (): void => {
     Alert.alert('Receipt', this.state.receipt);
   };
 
-  getItems = async () => {
+  getItems = async (): void => {
     try {
       const products = await RNIap.getProducts(itemSkus);
       // const products = await RNIap.getSubscriptions(itemSkus);
@@ -174,7 +175,7 @@
     }
   };
 
-  getSubscriptions = async () => {
+  getSubscriptions = async (): void => {
     try {
       const products = await RNIap.getSubscriptions(itemSubs);
       console.log('Products', products);
@@ -184,7 +185,7 @@
     }
   };
 
-  getAvailablePurchases = async () => {
+  getAvailablePurchases = async (): void => {
     try {
       console.info(
         'Get available purchases (non-consumable or unconsumed consumable)',
@@ -204,11 +205,7 @@
   };
 
   // Version 3 apis
-<<<<<<< HEAD
-  requestPurchase = (sku) => {
-=======
-  requestPurchase = async (sku) => {
->>>>>>> 1ab8be02
+  requestPurchase = async (sku): void => {
     try {
       RNIap.requestPurchase(sku);
     } catch (err) {
@@ -216,58 +213,15 @@
     }
   };
 
-  requestSubscription = async (sku) => {
+  requestSubscription = async (sku): void => {
     try {
       RNIap.requestSubscription(sku);
     } catch (err) {
       Alert.alert(err.message);
     }
   };
-<<<<<<< HEAD
-=======
-
-  // Deprecated apis
-  buyItem = async (sku) => {
-    console.info('buyItem', sku);
-    // const purchase = await RNIap.buyProduct(sku);
-    // const products = await RNIap.buySubscription(sku);
-    // const purchase = await RNIap.buyProductWithoutFinishTransaction(sku);
-    try {
-      const purchase = await RNIap.buyProduct(sku);
-      // console.log('purchase', purchase);
-      // await RNIap.consumePurchaseAndroid(purchase.purchaseToken);
-      this.setState({ receipt: purchase.transactionReceipt }, () =>
-        this.goNext(),
-      );
-    } catch (err) {
-      console.warn(err.code, err.message);
-      const subscription = RNIap.addAdditionalSuccessPurchaseListenerIOS(
-        async (purchase) => {
-          this.setState({ receipt: purchase.transactionReceipt }, () =>
-            this.goNext(),
-          );
-          subscription.remove();
-        },
-      );
-    }
-  };
-
-  buySubscribeItem = async (sku) => {
-    try {
-      console.log('buySubscribeItem: ' + sku);
-      const purchase = await RNIap.buySubscription(sku);
-      console.info(purchase);
-      this.setState({ receipt: purchase.transactionReceipt }, () =>
-        this.goNext(),
-      );
-    } catch (err) {
-      console.warn(err.code, err.message);
-      Alert.alert(err.message);
-    }
-  };
->>>>>>> 1ab8be02
-
-  render() {
+
+  render(): React.ReactElement {
     const { productList, receipt, availableItemsMessage } = this.state;
     const receipt100 = receipt.substring(0, 100);
 
@@ -297,7 +251,7 @@
             </Text>
 
             <NativeButton
-              onPress={() => this.getItems()}
+              onPress={(): void => this.getItems()}
               activeOpacity={0.5}
               style={styles.btn}
               textStyle={styles.txt}
@@ -325,13 +279,10 @@
                     {JSON.stringify(product)}
                   </Text>
                   <NativeButton
-                    // onPress={() => this.requestPurchase(product.productId)}
-                    onPress={() => this.requestSubscription(product.productId)}
-<<<<<<< HEAD
-=======
-                    // onPress={() => this.buyItem(product.productId)}
-                    // onPress={() => this.buySubscribeItem(product.productId)}
->>>>>>> 1ab8be02
+                    // onPress={(): void => this.requestPurchase(product.productId)}
+                    onPress={(): void =>
+                      this.requestSubscription(product.productId)
+                    }
                     activeOpacity={0.5}
                     style={styles.btn}
                     textStyle={styles.txt}
