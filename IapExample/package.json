--- conflicted
+++ resolved
@@ -7,13 +7,9 @@
     "android:amazon": "react-native run-android --variant=AmazonDebug",
     "ios": "react-native run-ios",
     "start": "react-native start",
-<<<<<<< HEAD
-    "pods": "pod-install --quiet"
-=======
     "pods": "pod-install --quiet",
     "test": "jest",
     "lint": "eslint ."
->>>>>>> a8d5a1bb
   },
   "dependencies": {
     "react": "18.0.0",
