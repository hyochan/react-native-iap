--- conflicted
+++ resolved
@@ -360,11 +360,7 @@
     - React-Core
   - RNGestureHandler (2.5.0):
     - React-Core
-<<<<<<< HEAD
-  - RNIap (9.0.0-rc.3):
-=======
-  - RNIap (8.6.3):
->>>>>>> 54585fc7
+  - RNIap (9.0.0-rc.4):
     - React-Core
   - RNScreens (3.15.0):
     - React-Core
@@ -579,11 +575,7 @@
   ReactCommon: e30ec17dfb1d4c4f3419eac254350d6abca6d5a2
   RNCMaskedView: cb9670ea9239998340eaab21df13fa12a1f9de15
   RNGestureHandler: bad495418bcbd3ab47017a38d93d290ebd406f50
-<<<<<<< HEAD
-  RNIap: aea549e6c96fbe4c1ea8c0603a5e9ab9ceb6544f
-=======
-  RNIap: f0f217ed2939ee7dddfe206f31b140d5c80b90ec
->>>>>>> 54585fc7
+  RNIap: 8456fbb975bae21f8e877e78232b129a80d7e5ef
   RNScreens: 4a1af06327774490d97342c00aee0c2bafb497b7
   SocketRocket: fccef3f9c5cedea1353a9ef6ada904fde10d6608
   Yoga: 7ab6e3ee4ce47d7b789d1cb520163833e515f452
