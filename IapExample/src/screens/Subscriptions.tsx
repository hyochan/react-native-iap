--- conflicted
+++ resolved
@@ -23,11 +23,7 @@
 
   const handleBuySubscription = async (sku: Sku, offerToken: string) => {
     try {
-<<<<<<< HEAD
       await requestSubscription({subscriptionOffers: [{sku, offerToken}]});
-=======
-      await requestSubscription({sku});
->>>>>>> e7fbec4b
     } catch (error) {
       if (error instanceof RNIap.IapError) {
         errorLog({message: `[${error.code}]: ${error.message}`, error});
@@ -54,8 +50,7 @@
                   value: subscription.productId,
                 },
               ]}
-              isLast={subscriptions.length - 1 === index}
-            >
+              isLast={subscriptions.length - 1 === index}>
               <Button
                 title="Subscribe"
                 onPress={() => {
