import React from 'react';
import {ScrollView, StyleSheet, View} from 'react-native';
import RNIap, {Sku, useIAP} from 'react-native-iap';

import {Box, Button, Heading, Row, State} from '../components';
import {constants, contentContainerStyle, errorLog} from '../utils';

export const Subscriptions = () => {
  const {connected, subscriptions, getSubscriptions, requestSubscription} =
    useIAP();

  const handleGetSubscriptions = async () => {
    try {
      await getSubscriptions(constants.subscriptionSkus);
    } catch (error) {
      if (error instanceof RNIap.IapError) {
        errorLog({message: `[${error.code}]: ${error.message}`, error});
      } else {
        errorLog({message: 'handleGetSubscriptions', error});
      }
    }
  };

  const handleBuySubscription = async (sku: Sku) => {
    try {
<<<<<<< HEAD
      await requestSubscription({
        sku,
        andDangerouslyFinishTransactionAutomaticallyIOS: false,
        selectedOfferIndices: [0],
        prorationModeAndroid: ProrationModesAndroid.DEFERRED,
      });
=======
      await requestSubscription({sku});
>>>>>>> 49b0d36a
    } catch (error) {
      if (error instanceof RNIap.IapError) {
        errorLog({message: `[${error.code}]: ${error.message}`, error});
      } else {
        errorLog({message: 'handleBuySubscription', error});
      }
    }
  };

  return (
    <ScrollView contentContainerStyle={contentContainerStyle}>
      <State connected={connected} />

      <Box>
        <View style={styles.container}>
          <Heading copy="Subscriptions" />

          {subscriptions.map((subscription, index) => (
            <Row
              key={subscription.productId}
              fields={[
                {
                  label: 'Subscription Id',
                  value: subscription.productId,
                },
              ]}
              isLast={subscriptions.length - 1 === index}>
              <Button
                title="Buy"
                onPress={() => handleBuySubscription(subscription.productId)}
              />
            </Row>
          ))}
        </View>

        <Button
          title="Get the subscriptions"
          onPress={handleGetSubscriptions}
        />
      </Box>
    </ScrollView>
  );
};

const styles = StyleSheet.create({
  container: {
    marginBottom: 20,
  },
});<|MERGE_RESOLUTION|>--- conflicted
+++ resolved
@@ -23,16 +23,7 @@
 
   const handleBuySubscription = async (sku: Sku) => {
     try {
-<<<<<<< HEAD
-      await requestSubscription({
-        sku,
-        andDangerouslyFinishTransactionAutomaticallyIOS: false,
-        selectedOfferIndices: [0],
-        prorationModeAndroid: ProrationModesAndroid.DEFERRED,
-      });
-=======
       await requestSubscription({sku});
->>>>>>> 49b0d36a
     } catch (error) {
       if (error instanceof RNIap.IapError) {
         errorLog({message: `[${error.code}]: ${error.message}`, error});
