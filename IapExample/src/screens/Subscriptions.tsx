import React, {useEffect, useState} from 'react';
import {Platform, ScrollView, StyleSheet, Text, View} from 'react-native';
import {PurchaseError, requestSubscription, useIAP} from 'react-native-iap';

import {Box, Button, Heading, Row, State} from '../components';
import {constants, contentContainerStyle, errorLog} from '../utils';

export const Subscriptions = () => {
  const {
    connected,
    subscriptions,
    getSubscriptions,
    currentPurchase,
    finishTransaction,
  } = useIAP();
  const [ownedSubscriptions, setOwnedSubscriptions] = useState(new Set());
  const handleGetSubscriptions = async () => {
    try {
      await getSubscriptions({skus: constants.subscriptionSkus});
    } catch (error) {
      errorLog({message: 'handleGetSubscriptions', error});
    }
  };

  const handleBuySubscription = async (
    productId: string,
    offerToken?: string,
  ) => {
    if (Platform.OS === 'android' && !offerToken) {
      console.warn(
        `There are no subscription Offers for selected product (Only requiered for Google Play purchases): ${productId}`,
      );
    }
    try {
      await requestSubscription({
        sku: productId,
        ...(offerToken && {
          subscriptionOffers: [{sku: productId, offerToken}],
        }),
      });
    } catch (error) {
      if (error instanceof PurchaseError) {
        errorLog({message: `[${error.code}]: ${error.message}`, error});
      } else {
        errorLog({message: 'handleBuySubscription', error});
      }
    }
  };

  useEffect(() => {
    const checkCurrentPurchase = async () => {
      try {
<<<<<<< HEAD
        console.warn(currentPurchase);

        if (currentPurchase?.transactionId) {
=======
        if (currentPurchase?.productId) {
>>>>>>> e6f70718
          await finishTransaction({
            purchase: currentPurchase,
            isConsumable: true,
          });

          setOwnedSubscriptions(
            (prev) => new Set([...prev, currentPurchase?.productId]),
          );
        }
      } catch (error) {
        if (error instanceof PurchaseError) {
          errorLog({message: `[${error.code}]: ${error.message}`, error});
        } else {
          errorLog({message: 'handleBuyProduct', error});
        }
      }
    };

    checkCurrentPurchase();
  }, [currentPurchase, finishTransaction]);

  return (
    <ScrollView contentContainerStyle={contentContainerStyle}>
      <State connected={connected} />

      <Box>
        <View style={styles.container}>
          <Heading copy="Subscriptions" />

          {subscriptions.map((subscription, index) => (
            <Row
              key={subscription.productId}
              fields={[
                {
                  label: 'Subscription Id',
                  value: subscription.productId,
                },
                {
                  label: 'type',
                  value: subscription.type,
                },
              ]}
              isLast={subscriptions.length - 1 === index}
            >
              {ownedSubscriptions.has(subscription.productId) && (
                <Text>Subscribed</Text>
              )}
              {!ownedSubscriptions.has(subscription.productId) &&
                Platform.OS === 'android' &&
                // On Google Play Billing V5 you might have  multiple offers for a single sku
                subscription?.subscriptionOfferDetails?.map((offer) => (
                  <Button
                    title={`Subscribe ${offer.pricingPhases.pricingPhaseList
                      .map((ppl) => ppl.billingPeriod)
                      .join(',')}`}
                    onPress={() => {
                      handleBuySubscription(
                        subscription.productId,
                        offer.offerToken,
                      );
                    }}
                  />
                ))}
              {!ownedSubscriptions.has(subscription.productId) &&
                Platform.OS === 'ios' && (
                  <Button
                    title="Subscribe"
                    onPress={() => {
                      handleBuySubscription(subscription.productId);
                    }}
                  />
                )}
            </Row>
          ))}
        </View>

        <Button
          title="Get the subscriptions"
          onPress={handleGetSubscriptions}
        />
      </Box>
    </ScrollView>
  );
};

const styles = StyleSheet.create({
  container: {
    marginBottom: 20,
  },
});<|MERGE_RESOLUTION|>--- conflicted
+++ resolved
@@ -50,13 +50,7 @@
   useEffect(() => {
     const checkCurrentPurchase = async () => {
       try {
-<<<<<<< HEAD
-        console.warn(currentPurchase);
-
         if (currentPurchase?.transactionId) {
-=======
-        if (currentPurchase?.productId) {
->>>>>>> e6f70718
           await finishTransaction({
             purchase: currentPurchase,
             isConsumable: true,
