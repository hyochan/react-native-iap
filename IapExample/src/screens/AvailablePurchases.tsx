--- conflicted
+++ resolved
@@ -1,10 +1,6 @@
 import React from 'react';
 import {ScrollView, StyleSheet, View} from 'react-native';
-<<<<<<< HEAD
-import {useIAP} from 'react-native-iap';
-=======
 import {PurchaseError, useIAP} from 'react-native-iap';
->>>>>>> f48410ba
 
 import {Box, Button, Heading, Row, State} from '../components';
 import {contentContainerStyle, errorLog} from '../utils';
@@ -16,15 +12,11 @@
     try {
       await getAvailablePurchases();
     } catch (error) {
-<<<<<<< HEAD
-      errorLog({message: 'handleGetAvailablePurchases', error});
-=======
       if (error instanceof PurchaseError) {
         errorLog({message: `[${error.code}]: ${error.message}`, error});
       } else {
         errorLog({message: 'handleGetAvailablePurchases', error});
       }
->>>>>>> f48410ba
     }
   };
 
