--- conflicted
+++ resolved
@@ -15,20 +15,16 @@
   getAvailablePurchases,
   getProducts,
   getSubscriptions,
-  IapError,
   InAppPurchase,
   initConnection,
   Product,
-<<<<<<< HEAD
   promotedProductListener,
+  PurchaseError,
   purchaseErrorListener,
   purchaseUpdatedListener,
   requestPurchase,
   requestSubscription,
   Sku,
-=======
-  PurchaseError,
->>>>>>> f48410ba
   Subscription,
   SubscriptionPurchase,
 } from 'react-native-iap';
@@ -82,11 +78,7 @@
         await clearTransactionIOS();
       }
     } catch (error) {
-<<<<<<< HEAD
-      if (error instanceof IapError) {
-=======
-      if (error instanceof PurchaseError) {
->>>>>>> f48410ba
+      if (error instanceof PurchaseError) {
         errorLog({message: `[${error.code}]: ${error.message}`, error});
       } else {
         errorLog({message: 'finishTransaction', error});
@@ -105,11 +97,7 @@
 
             console.info('acknowledgeResult', acknowledgeResult);
           } catch (error) {
-<<<<<<< HEAD
-            if (error instanceof IapError) {
-=======
             if (error instanceof PurchaseError) {
->>>>>>> f48410ba
               errorLog({message: `[${error.code}]: ${error.message}`, error});
             } else {
               errorLog({message: 'finishTransaction', error});
@@ -121,11 +109,7 @@
       },
     );
 
-<<<<<<< HEAD
-    this.purchaseError = purchaseErrorListener((error: IapError) => {
-=======
-    this.purchaseError = RNIap.purchaseErrorListener((error: PurchaseError) => {
->>>>>>> f48410ba
+    this.purchaseError = purchaseErrorListener((error: PurchaseError) => {
       Alert.alert('purchase error', JSON.stringify(error));
     });
 
@@ -152,11 +136,7 @@
 
       this.setState({productList: products});
     } catch (error) {
-<<<<<<< HEAD
-      if (error instanceof IapError) {
-=======
-      if (error instanceof PurchaseError) {
->>>>>>> f48410ba
+      if (error instanceof PurchaseError) {
         errorLog({message: `[${error.code}]: ${error.message}`, error});
       } else {
         errorLog({message: 'getItems', error});
@@ -170,11 +150,7 @@
 
       this.setState({productList: products});
     } catch (error) {
-<<<<<<< HEAD
-      if (error instanceof IapError) {
-=======
-      if (error instanceof PurchaseError) {
->>>>>>> f48410ba
+      if (error instanceof PurchaseError) {
         errorLog({message: `[${error.code}]: ${error.message}`, error});
       } else {
         errorLog({message: 'getSubscriptions', error});
@@ -193,11 +169,7 @@
         });
       }
     } catch (error) {
-<<<<<<< HEAD
-      if (error instanceof IapError) {
-=======
-      if (error instanceof PurchaseError) {
->>>>>>> f48410ba
+      if (error instanceof PurchaseError) {
         errorLog({message: `[${error.code}]: ${error.message}`, error});
       } else {
         errorLog({message: 'getAvailablePurchases', error});
@@ -209,11 +181,7 @@
     try {
       requestPurchase({sku});
     } catch (error) {
-<<<<<<< HEAD
-      if (error instanceof IapError) {
-=======
-      if (error instanceof PurchaseError) {
->>>>>>> f48410ba
+      if (error instanceof PurchaseError) {
         errorLog({message: `[${error.code}]: ${error.message}`, error});
       } else {
         errorLog({message: 'requestPurchase', error});
@@ -225,11 +193,7 @@
     try {
       requestSubscription({sku});
     } catch (error) {
-<<<<<<< HEAD
-      if (error instanceof IapError) {
-=======
-      if (error instanceof PurchaseError) {
->>>>>>> f48410ba
+      if (error instanceof PurchaseError) {
         errorLog({message: `[${error.code}]: ${error.message}`, error});
       } else {
         errorLog({message: 'requestSubscription', error});
