import React, {useEffect, useState} from 'react';
import {ScrollView, StyleSheet, Text, View} from 'react-native';
import RNIap, {Sku, useIAP} from 'react-native-iap';

import {Box, Button, Heading, Row, State} from '../components';
import {
  colors,
  constants,
  contentContainerStyle,
  errorLog,
  theme,
} from '../utils';

export const Products = () => {
  const [success, setSuccess] = useState(false);
  const {
    connected,
    products,
    promotedProductsIOS,
    currentPurchase,
    currentPurchaseError,
    initConnectionError,
    finishTransaction,
    getProducts,
    requestPurchase,
  } = useIAP();

  const handleGetProducts = async () => {
    try {
      await getProducts(constants.productSkus);
    } catch (error) {
      if (error instanceof RNIap.IapError) {
        errorLog({message: `[${error.code}]: ${error.message}`, error});
      } else {
        errorLog({message: 'handleGetProducts', error});
      }
    }
  };

  const handleBuyProduct = async (sku: Sku) => {
    try {
<<<<<<< HEAD
      await requestPurchase({
        sku,
        andDangerouslyFinishTransactionAutomaticallyIOS: false,
      });
=======
      await requestPurchase({sku});
>>>>>>> 49b0d36a
    } catch (error) {
      if (error instanceof RNIap.IapError) {
        errorLog({message: `[${error.code}]: ${error.message}`, error});
      } else {
        errorLog({message: 'handleBuyProduct', error});
      }
    }
  };

  useEffect(() => {
    const checkCurrentPurchase = async () => {
      try {
        if (currentPurchase?.transactionReceipt) {
          await finishTransaction(currentPurchase, true);
          setSuccess(true);
        }
      } catch (error) {
        if (error instanceof RNIap.IapError) {
          errorLog({message: `[${error.code}]: ${error.message}`, error});
        } else {
          errorLog({message: 'handleBuyProduct', error});
        }
      }
    };

    checkCurrentPurchase();
  }, [currentPurchase, finishTransaction]);

  return (
    <ScrollView contentContainerStyle={contentContainerStyle}>
      <State connected={connected} />

      {initConnectionError && (
        <Box>
          <Text style={styles.errorMessage}>
            An error happened while initiating the connection.
          </Text>
        </Box>
      )}

      {currentPurchaseError && (
        <Box>
          <Text style={styles.errorMessage}>
            code: {currentPurchaseError.code}, message:{' '}
            {currentPurchaseError.message}
          </Text>
        </Box>
      )}

      {success && (
        <Box>
          <Text style={styles.successMessage}>
            A product purchase has been processed successfully.
          </Text>
        </Box>
      )}

      <Box>
        <View style={styles.container}>
          <Heading copy="Products" />

          {products.map((product, index) => (
            <Row
              key={product.productId}
              fields={[
                {
                  label: 'Product Id',
                  value: product.productId,
                },
              ]}
              isLast={products.length - 1 === index}>
              <Button
                title="Buy"
                onPress={() => handleBuyProduct(product.productId)}
              />
            </Row>
          ))}
        </View>

        <Button title="Get the products" onPress={handleGetProducts} />
      </Box>

      <Box>
        <Heading copy="Promoted products" label="iOS only" />

        {promotedProductsIOS.map((product, index) => (
          <Row
            key={product.productId}
            fields={[
              {
                label: 'Product Id',
                value: product.productId,
              },
            ]}
            isLast={promotedProductsIOS.length - 1 === index}>
            <Button
              title="Buy a product"
              onPress={() => handleBuyProduct(product.productId)}
            />
          </Row>
        ))}
      </Box>
    </ScrollView>
  );
};

const styles = StyleSheet.create({
  errorMessage: {
    ...theme.P1,
    color: colors.red,
  },

  successMessage: {
    ...theme.P1,
    colors: colors.green,
  },

  container: {
    marginBottom: 20,
  },
});<|MERGE_RESOLUTION|>--- conflicted
+++ resolved
@@ -39,14 +39,7 @@
 
   const handleBuyProduct = async (sku: Sku) => {
     try {
-<<<<<<< HEAD
-      await requestPurchase({
-        sku,
-        andDangerouslyFinishTransactionAutomaticallyIOS: false,
-      });
-=======
       await requestPurchase({sku});
->>>>>>> 49b0d36a
     } catch (error) {
       if (error instanceof RNIap.IapError) {
         errorLog({message: `[${error.code}]: ${error.message}`, error});
