This is a new [**React Native**](https://reactnative.dev) project, bootstrapped using [`@react-native-community/cli`](https://github.com/react-native-community/cli).

<<<<<<< HEAD
# Getting Started

>**Note**: Make sure you have completed the [React Native - Environment Setup](https://reactnative.dev/docs/environment-setup) instructions till "Creating a new application" step, before proceeding.

## Step 1: Start the Metro Server

First, you will need to start **Metro**, the JavaScript _bundler_ that ships _with_ React Native.

=======
# Getting Started with IapExample

>**Note**: Make sure you have completed the [React Native - Environment Setup](https://reactnative.dev/docs/environment-setup) instructions till "Creating a new application" step, before proceeding.

## Step 1: Install dependencies

Install _node_modules_ :

```bash
# using npm
npm install

# OR using Yarn
yarn install
```

### For iOS

Install pods:
```bash
cd ios
pod install
```

## Step 2: Start the Metro Server

First, you will need to start **Metro**, the JavaScript _bundler_ that ships _with_ React Native.

>>>>>>> 2edfe7f1
To start Metro, run the following command from the _root_ of your React Native project:

```bash
# using npm
npm start

# OR using Yarn
yarn start
```

<<<<<<< HEAD
## Step 2: Start your Application
=======
## Step 3: Start your Application
>>>>>>> 2edfe7f1

Let Metro Bundler run in its _own_ terminal. Open a _new_ terminal from the _root_ of your React Native project. Run the following command to start your _Android_ or _iOS_ app:

### For Android
<<<<<<< HEAD

```bash
# using npm
npm run android

# OR using Yarn
yarn android
```

### For iOS

```bash
# using npm
npm run ios

# OR using Yarn
```bash
# using npm
npm run ios

# OR using Yarn
yarn ios
```

=======

```bash
# using npm
npm run android:play

# OR using Yarn
yarn android:play
```

### For iOS

```bash
# using npm
npm run ios

# OR using Yarn
yarn ios
```

>>>>>>> 2edfe7f1
If everything is set up _correctly_, you should see your new app running in your _Android Emulator_ or _iOS Simulator_ shortly provided you have set up your emulator/simulator correctly.

This is one way to run your app — you can also run it directly from within Android Studio and Xcode respectively.

<<<<<<< HEAD
## Step 3: Modifying your App
=======
## Step 4: Modifying your App
>>>>>>> 2edfe7f1

Now that you have successfully run the app, let's modify it.

1. Open `App.tsx` in your text editor of choice and edit some lines.
2. For **Android**: Press the <kbd>R</kbd> key twice or select **"Reload"** from the **Developer Menu** (<kbd>Ctrl</kbd> + <kbd>M</kbd> (on Window and Linux) or <kbd>Cmd ⌘</kbd> + <kbd>M</kbd> (on macOS)) to see your changes!

   For **iOS**: Hit <kbd>Cmd ⌘</kbd> + <kbd>R</kbd> in your iOS Simulator to reload the app and see your changes!

## Congratulations! :tada:

You've successfully run and modified your React Native App. :partying_face:

### Now what?

- If you want to add this new React Native code to an existing application, check out the [Integration guide](https://reactnative.dev/docs/integration-with-existing-apps).
- If you're curious to learn more about React Native, check out the [Introduction to React Native](https://reactnative.dev/docs/getting-started).

# Troubleshooting

If you can't get this to work, see the [Troubleshooting](https://reactnative.dev/docs/troubleshooting) page.

# Learn More

To learn more about React Native, take a look at the following resources:

- [React Native Website](https://reactnative.dev) - learn more about React Native.
- [Getting Started](https://reactnative.dev/docs/environment-setup) - an **overview** of React Native and how setup your environment.
- [Learn the Basics](https://reactnative.dev/docs/getting-started) - a **guided tour** of the React Native **basics**.
- [Blog](https://reactnative.dev/blog) - read the latest official React Native **Blog** posts.
- [`@facebook/react-native`](https://github.com/facebook/react-native) - the Open Source; GitHub **repository** for React Native.<|MERGE_RESOLUTION|>--- conflicted
+++ resolved
@@ -1,15 +1,5 @@
 This is a new [**React Native**](https://reactnative.dev) project, bootstrapped using [`@react-native-community/cli`](https://github.com/react-native-community/cli).
 
-<<<<<<< HEAD
-# Getting Started
-
->**Note**: Make sure you have completed the [React Native - Environment Setup](https://reactnative.dev/docs/environment-setup) instructions till "Creating a new application" step, before proceeding.
-
-## Step 1: Start the Metro Server
-
-First, you will need to start **Metro**, the JavaScript _bundler_ that ships _with_ React Native.
-
-=======
 # Getting Started with IapExample
 
 >**Note**: Make sure you have completed the [React Native - Environment Setup](https://reactnative.dev/docs/environment-setup) instructions till "Creating a new application" step, before proceeding.
@@ -38,7 +28,6 @@
 
 First, you will need to start **Metro**, the JavaScript _bundler_ that ships _with_ React Native.
 
->>>>>>> 2edfe7f1
 To start Metro, run the following command from the _root_ of your React Native project:
 
 ```bash
@@ -49,41 +38,11 @@
 yarn start
 ```
 
-<<<<<<< HEAD
-## Step 2: Start your Application
-=======
 ## Step 3: Start your Application
->>>>>>> 2edfe7f1
 
 Let Metro Bundler run in its _own_ terminal. Open a _new_ terminal from the _root_ of your React Native project. Run the following command to start your _Android_ or _iOS_ app:
 
 ### For Android
-<<<<<<< HEAD
-
-```bash
-# using npm
-npm run android
-
-# OR using Yarn
-yarn android
-```
-
-### For iOS
-
-```bash
-# using npm
-npm run ios
-
-# OR using Yarn
-```bash
-# using npm
-npm run ios
-
-# OR using Yarn
-yarn ios
-```
-
-=======
 
 ```bash
 # using npm
@@ -103,16 +62,11 @@
 yarn ios
 ```
 
->>>>>>> 2edfe7f1
 If everything is set up _correctly_, you should see your new app running in your _Android Emulator_ or _iOS Simulator_ shortly provided you have set up your emulator/simulator correctly.
 
 This is one way to run your app — you can also run it directly from within Android Studio and Xcode respectively.
 
-<<<<<<< HEAD
-## Step 3: Modifying your App
-=======
 ## Step 4: Modifying your App
->>>>>>> 2edfe7f1
 
 Now that you have successfully run the app, let's modify it.
 
