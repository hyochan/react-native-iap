name: CI / Example iOS

on:
  push:
    branches: [main]
    paths:
      - 'src/**'
      - 'ios/**'
      - 'IapExample/ios/**'

  pull_request:
    types: [opened, synchronize, reopened]
    paths:
<<<<<<< HEAD
=======
      - 'src/**'
      - 'ios/**'
>>>>>>> a8d5a1bb
      - 'IapExample/ios/**'

jobs:
  build_ios_example:
    runs-on: macos-latest

    steps:
      - name: Checkout repository
        uses: actions/checkout@v3

      - name: Setup Node.js
        uses: actions/setup-node@v3
        with:
          cache: 'yarn'

      - name: Install dependencies
        run: yarn install --immutable

      - name: Install dependencies for `IapExample/`
        run: yarn install --immutable
        working-directory: IapExample

      - name: Restore buildcache
        uses: mikehardy/buildcache-action@v1
        continue-on-error: true

      - name: Setup Ruby (bundle)
        uses: ruby/setup-ruby@v1
        with:
          working-directory: IapExample
          bundler-cache: true

      - name: SwiftLint
        run: swiftlint lint --fix --format --path ios/*.swift --config .swiftlint.yml

      - name: Verify no files have changed after auto-fix
        run: git diff --exit-code HEAD '*.swift'

      - name: Restore Pods cache
        uses: actions/cache@v2
        with:
          path: |
            IapExample/ios/Pods
            ~/Library/Caches/CocoaPods
            ~/.cocoapods
          key: ${{ runner.os }}-pods-${{ hashFiles('**/Podfile.lock') }}
          restore-keys: ${{ runner.os }}-pods-

      - name: Install Pods
        run: bundle exec pod install
        working-directory: IapExample/ios

      - name: Install xcpretty
        run: gem install xcpretty
        working-directory: IapExample/ios

      - name: Build App
        run: "set -o pipefail && xcodebuild \
          CC=clang CPLUSPLUS=clang++ LD=clang LDPLUSPLUS=clang++ \
          -derivedDataPath build -UseModernBuildSystem=YES \
          -workspace IapExample.xcworkspace \
          -scheme IapExample \
          -sdk iphonesimulator \
          -configuration Debug \
          -destination 'platform=iOS Simulator,name=iPhone 11 Pro' \
          build \
          CODE_SIGNING_ALLOWED=NO | xcpretty"
        working-directory: IapExample/ios<|MERGE_RESOLUTION|>--- conflicted
+++ resolved
@@ -11,11 +11,8 @@
   pull_request:
     types: [opened, synchronize, reopened]
     paths:
-<<<<<<< HEAD
-=======
       - 'src/**'
       - 'ios/**'
->>>>>>> a8d5a1bb
       - 'IapExample/ios/**'
 
 jobs:
