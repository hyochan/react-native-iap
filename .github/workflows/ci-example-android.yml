name: CI / Example Android

on:
  push:
    branches: [main]
    paths:
      - 'src/**'
      - 'android/**'
      - 'IapExample/android/**'

  pull_request:
    types: [opened, synchronize, reopened]
    paths:
<<<<<<< HEAD
=======
      - 'src/**'
      - 'android/**'
>>>>>>> a8d5a1bb
      - 'IapExample/android/**'

jobs:
  build_android_example:
    runs-on: ubuntu-latest

    steps:
      - name: Checkout repository
        uses: actions/checkout@v3

      - name: Setup Node.js
        uses: actions/setup-node@v3
        with:
          cache: 'yarn'

      - name: Install dependencies
        run: yarn install --immutable

      - name: Install dependencies for `IapExample/`
        run: yarn install --immutable
        working-directory: IapExample

      - name: Setup kernel for react native, increase watchers
        run: echo fs.inotify.max_user_watches=524288 | sudo tee -a /etc/sysctl.conf && sudo sysctl -p

      - name: Set up JDK 11.0.3
        uses: actions/setup-java@v2
        with:
          distribution: 'zulu'
          java-version: 11.0.3

      - name: Grant execute permission for gradlew in example app
        run: chmod +x ./gradlew
        working-directory: IapExample/android

      - name: Build with example app with Gradle
        run: ./gradlew build test
        working-directory: IapExample/android

      - name: Unit tests results
        uses: actions/upload-artifact@v2
        with:
          name: play-unit-tests-results
          path: IapExample/android/build/reports/tests/testPlayDebugUnitTest/index.html<|MERGE_RESOLUTION|>--- conflicted
+++ resolved
@@ -11,11 +11,8 @@
   pull_request:
     types: [opened, synchronize, reopened]
     paths:
-<<<<<<< HEAD
-=======
       - 'src/**'
       - 'android/**'
->>>>>>> a8d5a1bb
       - 'IapExample/android/**'
 
 jobs:
