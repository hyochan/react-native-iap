{
  "name": "react-native-iap",
<<<<<<< HEAD
  "version": "9.0.0",
=======
  "version": "9.0.0-rc.4",
>>>>>>> 4abf6232
  "description": "React Native In App Purchase Module.",
  "repository": "https://github.com/dooboolab/react-native-iap",
  "author": "dooboolab <support@dooboolab.com> (https://github.com/dooboolab)",
  "license": "MIT",
  "bugs": {
    "url": "https://github.com/dooboolab/react-native-iap/issues"
  },
  "homepage": "https://github.com/dooboolab/react-native-iap#readme",
  "publishConfig": {
    "registry": "https://registry.npmjs.org/"
  },
  "contributors": [
    {
      "name": "Andres Aguilar",
      "url": "https://github.com/andresesfm"
    },
    {
      "name": "Jérémy Barbet",
      "url": "https://github.com/jeremybarbet"
    }
  ],
  "keywords": [
    "react-native",
    "react-native-iap",
    "IAP",
    "in app purchase",
    "in-app-purchase",
    "Billing",
    "iOS",
    "Android",
    "Amazon",
    "Play"
  ],
  "main": "lib/commonjs/index",
  "module": "lib/module/index",
  "types": "lib/typescript/index.d.ts",
  "react-native": "src/index",
  "source": "src/index",
  "files": [
    "src",
    "lib",
    "android",
    "ios",
    "cpp",
    "RNIap.podspec",
    "!lib/typescript/example",
    "!android/build",
    "!ios/build",
    "!**/__tests__",
    "!**/__fixtures__",
    "!**/__mocks__"
  ],
  "scripts": {
    "prepare": "bob build",
    "release": "release-it",
    "example": "yarn --cwd IapExample",
    "test": "jest",
    "lint": "yarn lint:tsc && yarn lint:eslint && yarn lint:prettier",
    "lint:tsc": "tsc -p tsconfig.json --noEmit --skipLibCheck",
    "lint:eslint": "eslint --fix '**/*.{ts,tsx}'",
    "lint:ci": "yarn lint:tsc && yarn lint:eslint -f ./node_modules/@firmnav/eslint-github-actions-formatter/dist/formatter.js && yarn lint:prettier",
    "lint:prettier": "prettier --write \"**/*.{md,js,jsx,ts,tsx}\"",
    "format": "git ls-files -m | xargs yarn prettier --write --ignore-unknown --no-error-on-unmatched-pattern",
    "bootstrap": "yarn example && yarn && yarn example pods"
  },
  "devDependencies": {
    "@babel/eslint-parser": "7.18.9",
    "@firmnav/eslint-github-actions-formatter": "1.0.1",
    "@react-native-community/eslint-config": "3.1.0",
    "@release-it/conventional-changelog": "5.0.0",
    "@testing-library/jest-native": "4.0.5",
    "@testing-library/react-native": "11.0.0",
    "@types/jest": "28.1.6",
    "@types/react": "~17.0.47",
    "@types/react-native": "0.68.2",
    "@typescript-eslint/eslint-plugin": "5.32.0",
    "@typescript-eslint/parser": "5.32.0",
    "babel-jest": "28.1.3",
    "eslint": "8.20.0",
    "eslint-config-prettier": "8.5.0",
    "eslint-plugin-jest": "26.8.2",
    "eslint-plugin-prettier": "4.2.1",
    "eslint-plugin-simple-import-sort": "7.0.0",
    "jest": "28.1.3",
    "monolinter": "1.0.4",
    "pod-install": "0.1.38",
    "prettier": "2.7.1",
    "react": "17.0.2",
    "react-native": "0.68.2",
    "react-native-builder-bob": "0.18.3",
    "release-it": "15.2.0",
    "ts-jest": "28.0.7",
    "typescript": "4.7.4"
  },
  "resolutions": {
    "@types/react": "17.0.21"
  },
  "peerDependencies": {
    "react": ">=16.13.1",
    "react-native": ">=0.65.1"
  }
}<|MERGE_RESOLUTION|>--- conflicted
+++ resolved
@@ -1,10 +1,6 @@
 {
   "name": "react-native-iap",
-<<<<<<< HEAD
-  "version": "9.0.0",
-=======
   "version": "9.0.0-rc.4",
->>>>>>> 4abf6232
   "description": "React Native In App Purchase Module.",
   "repository": "https://github.com/dooboolab/react-native-iap",
   "author": "dooboolab <support@dooboolab.com> (https://github.com/dooboolab)",
