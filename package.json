--- conflicted
+++ resolved
@@ -1,10 +1,6 @@
 {
   "name": "react-native-iap",
-<<<<<<< HEAD
-  "version": "0.1.15",
-=======
-  "version": "0.1.14",
->>>>>>> d42d339a
+  "version": "0.1.16",
   "description": "",
   "main": "index.js",
   "postinstall": "dooboolab-welcome postinstall",
