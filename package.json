--- conflicted
+++ resolved
@@ -2,29 +2,11 @@
   "name": "react-native-iap",
   "version": "8.5.2",
   "description": "React Native In App Purchase Module.",
-<<<<<<< HEAD
   "repository": "https://github.com/dooboolab/react-native-iap",
   "author": "dooboolab <support@dooboolab.com> (https://github.com/dooboolab)",
   "license": "MIT",
   "bugs": {
     "url": "https://github.com/dooboolab/react-native-iap/issues"
-=======
-  "main": "index.js",
-  "types": "index.d.ts",
-  "postinstall": "dooboolab-welcome postinstall",
-  "scripts": {
-    "build": "tsc && flowgen index.d.ts -o index.js.flow",
-    "flow": "flow",
-    "lint": "eslint src --ext .ts,.tsx",
-    "lint:android": "cd android ",
-    "test": "jest",
-    "test:flow": "flow",
-    "test:typescript": "tsc --noEmit",
-    "tsc:sync": "npx typesync",
-    "tsc": "tsc",
-    "validate": "yarn lint && yarn test:typescript && yarn test:flow && yarn test",
-    "lint:prettier": "prettier --write \"**/*.{md,js,jsx,ts,tsx}\""
->>>>>>> fb28805c
   },
   "homepage": "https://github.com/dooboolab/react-native-iap#readme",
   "publishConfig": {
@@ -85,7 +67,6 @@
     "bootstrap": "yarn example && yarn && yarn example pods"
   },
   "devDependencies": {
-<<<<<<< HEAD
     "@babel/eslint-parser": "7.18.9",
     "@firmnav/eslint-github-actions-formatter": "1.0.1",
     "@react-native-community/eslint-config": "3.0.3",
@@ -110,36 +91,5 @@
   "peerDependencies": {
     "react": "*",
     "react-native": "*"
-=======
-    "@babel/core": "7.18.2",
-    "@babel/plugin-proposal-class-properties": "7.17.12",
-    "@babel/plugin-proposal-private-methods": "7.17.12",
-    "@babel/preset-env": "7.18.2",
-    "@babel/preset-react": "7.17.12",
-    "@babel/preset-typescript": "7.17.12",
-    "@dooboo/eslint-config": "1.3.4",
-    "@testing-library/jest-native": "4.0.5",
-    "@testing-library/react-native": "9.1.0",
-    "@types/eslint": "8.4.2",
-    "@types/jest": "27.5.1",
-    "@types/react": "18.0.10",
-    "@types/react-native": "0.67.7",
-    "@typescript-eslint/eslint-plugin": "^5.27.0",
-    "babel-core": "7.0.0-bridge.0",
-    "babel-jest": "28.1.0",
-    "eslint": "8.16.0",
-    "flow-bin": "0.179.0",
-    "flowgen": "1.19.0",
-    "jest": "28.1.0",
-    "metro-react-native-babel-preset": "0.71.0",
-    "monolinter": "1.0.4",
-    "prettier": "2.7.1",
-    "react-native": "0.66.4",
-    "ts-jest": "28.0.3",
-    "typescript": "4.7.2"
-  },
-  "resolutions": {
-    "@react-native-community/eslint-config": "3.0.1"
->>>>>>> fb28805c
   }
 }