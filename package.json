{
  "name": "react-native-iap",
<<<<<<< HEAD
  "version": "11.0.0-alpha.7",
=======
  "version": "10.1.0",
>>>>>>> aacffb02
  "description": "React Native In App Purchase Module.",
  "repository": "https://github.com/dooboolab/react-native-iap",
  "author": "dooboolab <support@dooboolab.com> (https://github.com/dooboolab)",
  "license": "MIT",
  "bugs": {
    "url": "https://github.com/dooboolab/react-native-iap/issues"
  },
  "homepage": "https://github.com/dooboolab/react-native-iap#readme",
  "publishConfig": {
    "registry": "https://registry.npmjs.org/"
  },
  "contributors": [
    {
      "name": "Andres Aguilar",
      "url": "https://github.com/andresesfm"
    },
    {
      "name": "Jérémy Barbet",
      "url": "https://github.com/jeremybarbet"
    }
  ],
  "keywords": [
    "react-native",
    "react-native-iap",
    "IAP",
    "in app purchase",
    "in-app-purchase",
    "Billing",
    "iOS",
    "Android",
    "Amazon",
    "Play"
  ],
  "main": "lib/commonjs/index",
  "module": "lib/module/index",
  "types": "lib/typescript/index.d.ts",
  "react-native": "src/index",
  "source": "src/index",
  "files": [
    "src",
    "lib",
    "android",
    "ios",
    "RNIap.podspec",
    "!android/.gradle",
    "!android/.idea",
    "!android/build",
    "!android/src/testPlay",
    "!ios/build",
    "!**/__tests__",
    "!**/__fixtures__",
    "!**/__mocks__"
  ],
  "scripts": {
    "prepare": "bob build",
    "release": "release-it",
    "example": "yarn --cwd IapExample",
    "test": "jest",
    "lint": "yarn lint:tsc && yarn lint:eslint && yarn lint:prettier",
    "lint:tsc": "tsc -p tsconfig.json --noEmit --skipLibCheck",
    "lint:eslint": "eslint --fix '**/*.{ts,tsx}'",
    "lint:ci": "yarn lint:tsc && yarn lint:eslint -f ./node_modules/@firmnav/eslint-github-actions-formatter/dist/formatter.js && yarn lint:prettier",
    "lint:prettier": "prettier --write \"**/*.{md,js,jsx,ts,tsx}\"",
    "format": "git ls-files -m | xargs yarn prettier --write --ignore-unknown --no-error-on-unmatched-pattern",
    "bootstrap": "yarn example && yarn && yarn example pods",
    "gen:doc": "typedoc"
  },
  "devDependencies": {
    "@babel/eslint-parser": "7.18.9",
    "@firmnav/eslint-github-actions-formatter": "1.0.1",
    "@jeremybarbet/apple-api-types": "1.3.5",
    "@jeremybarbet/google-api-types": "1.3.5",
    "@react-native-community/eslint-config": "3.1.0",
    "@release-it/conventional-changelog": "5.0.0",
    "@testing-library/jest-native": "4.0.5",
    "@testing-library/react-native": "11.0.0",
    "@types/jest": "28.1.6",
    "@types/react": "~17.0.47",
    "@types/react-native": "0.68.2",
    "@typescript-eslint/eslint-plugin": "5.32.0",
    "@typescript-eslint/parser": "5.32.0",
    "babel-jest": "28.1.3",
    "eslint": "8.20.0",
    "eslint-config-prettier": "8.5.0",
    "eslint-plugin-jest": "26.8.2",
    "eslint-plugin-prettier": "4.2.1",
    "eslint-plugin-simple-import-sort": "7.0.0",
    "jest": "28.1.3",
    "monolinter": "1.0.4",
    "pod-install": "0.1.38",
    "prettier": "2.7.1",
    "react": "17.0.2",
    "react-native": "0.68.2",
    "react-native-builder-bob": "0.18.3",
    "release-it": "15.2.0",
    "ts-jest": "28.0.7",
    "typedoc": "^0.23.14",
    "typedoc-plugin-markdown": "^3.13.6",
    "typescript": "4.7.4"
  },
  "resolutions": {
    "@types/react": "17.0.21"
  },
  "peerDependencies": {
    "react": ">=16.13.1",
    "react-native": ">=0.65.1"
  }
}<|MERGE_RESOLUTION|>--- conflicted
+++ resolved
@@ -1,10 +1,6 @@
 {
   "name": "react-native-iap",
-<<<<<<< HEAD
   "version": "11.0.0-alpha.7",
-=======
-  "version": "10.1.0",
->>>>>>> aacffb02
   "description": "React Native In App Purchase Module.",
   "repository": "https://github.com/dooboolab/react-native-iap",
   "author": "dooboolab <support@dooboolab.com> (https://github.com/dooboolab)",
