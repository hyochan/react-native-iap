--- conflicted
+++ resolved
@@ -1,10 +1,6 @@
 {
   "name": "react-native-iap",
-<<<<<<< HEAD
-  "version": "10.1.3",
-=======
-  "version": "11.0.0-rc.4",
->>>>>>> 68b7e095
+  "version": "11.0.0",
   "description": "React Native In App Purchase Module.",
   "repository": "https://github.com/dooboolab/react-native-iap",
   "author": "dooboolab <support@dooboolab.com> (https://github.com/dooboolab)",
