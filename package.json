{
  "name": "react-native-iap",
  "version": "4.0.2",
  "description": "React Native In App Purchase Module.",
  "main": "index.js",
  "types": "index.d.ts",
  "postinstall": "dooboolab-welcome postinstall",
  "scripts": {
    "build": "tsc && flowgen index.d.ts -o index.js.flow",
    "flow": "flow",
    "lint": "eslint -c .eslintrc.js 'index.ts'",
    "test": "exit 0",
    "test:flow": "flow",
    "test:typescript": "tsc --noEmit",
    "tsc:sync": "npx typesync",
    "tsc": "tsc",
    "validate": "npm run lint && npm run test:typescript && npm run test:flow && npm run test"
  },
  "repository": {
    "type": "git",
    "url": "git+https://github.com/dooboolab/react-native-iap"
  },
  "keywords": [
    "react-native",
    "in app purchase",
    "in-app-purchase",
    "billing"
  ],
  "author": "dooboolab",
  "license": "MIT",
  "peerDependencies": {
    "react": "*",
    "react-native": ">=0.54"
  },
  "dependencies": {
    "dooboolab-welcome": "^1.1.1",
    "react-native-iap": "^4.0.0-rc13"
  },
  "devDependencies": {
    "@dooboo/eslint-config": "^0.1.3",
    "@types/eslint": "^6.1.1",
<<<<<<< HEAD
    "@types/react": "16.9.3",
    "@types/react-native": "0.60.19",
=======
    "@types/react": "16.9.5",
    "@types/react-native": "0.60.17",
>>>>>>> 04438381
    "babel-eslint": "^10.0.3",
    "eslint": "^6.4.0",
    "flow-bin": "^0.104.0",
    "flowgen": "^1.10.0",
    "typescript": "^3.6.3"
  }
}<|MERGE_RESOLUTION|>--- conflicted
+++ resolved
@@ -39,13 +39,8 @@
   "devDependencies": {
     "@dooboo/eslint-config": "^0.1.3",
     "@types/eslint": "^6.1.1",
-<<<<<<< HEAD
-    "@types/react": "16.9.3",
     "@types/react-native": "0.60.19",
-=======
     "@types/react": "16.9.5",
-    "@types/react-native": "0.60.17",
->>>>>>> 04438381
     "babel-eslint": "^10.0.3",
     "eslint": "^6.4.0",
     "flow-bin": "^0.104.0",
