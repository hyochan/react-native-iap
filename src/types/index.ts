--- conflicted
+++ resolved
@@ -147,8 +147,6 @@
 }
 
 export type Subscription = SubscriptionAndroid & SubscriptionIOS;
-
-<<<<<<< HEAD
 export interface RequestPurchaseBaseAndroid {
   obfuscatedAccountIdAndroid?: string;
   obfuscatedProfileIdAndroid?: string;
@@ -172,8 +170,6 @@
 
 export type RequestPurchase = RequestPurchaseAndroid & RequestPurchaseIOS;
 
-=======
->>>>>>> 23b0a720
 /**
  * In order to purchase a new subscription, every sku must have a selected offerToken
  * @see SubscriptionAndroid.subscriptionOfferDetails.offerToken
@@ -181,4 +177,15 @@
 export interface SubscriptionOffer {
   sku: Sku;
   offerToken: string;
-}+}
+
+export interface RequestSubscriptionAndroid extends RequestPurchaseBaseAndroid {
+  purchaseTokenAndroid?: string;
+  prorationModeAndroid?: ProrationModesAndroid;
+  subscriptionOffers?: SubscriptionOffer[]; // For AndroidBilling V5
+}
+
+export type RequestSubscriptionIOS = RequestPurchaseIOS;
+
+export type RequestSubscription = RequestSubscriptionAndroid &
+  RequestSubscriptionIOS;