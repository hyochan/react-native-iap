export enum IAPErrorCode {
  E_IAP_NOT_AVAILABLE = 'E_IAP_NOT_AVAILABLE',
  E_UNKNOWN = 'E_UNKNOWN',
  E_USER_CANCELLED = 'E_USER_CANCELLED',
  E_USER_ERROR = 'E_USER_ERROR',
  E_ITEM_UNAVAILABLE = 'E_ITEM_UNAVAILABLE',
  E_REMOTE_ERROR = 'E_REMOTE_ERROR',
  E_NETWORK_ERROR = 'E_NETWORK_ERROR',
  E_SERVICE_ERROR = 'E_SERVICE_ERROR',
  E_RECEIPT_FAILED = 'E_RECEIPT_FAILED',
  E_RECEIPT_FINISHED_FAILED = 'E_RECEIPT_FINISHED_FAILED',
  E_NOT_PREPARED = 'E_NOT_PREPARED',
  E_NOT_ENDED = 'E_NOT_ENDED',
  E_ALREADY_OWNED = 'E_ALREADY_OWNED',
  E_DEVELOPER_ERROR = 'E_DEVELOPER_ERROR',
  E_BILLING_RESPONSE_JSON_PARSE_ERROR = 'E_BILLING_RESPONSE_JSON_PARSE_ERROR',
  E_DEFERRED_PAYMENT = 'E_DEFERRED_PAYMENT',
}

export enum ProrationModesAndroid {
  IMMEDIATE_WITH_TIME_PRORATION = 1,
  IMMEDIATE_AND_CHARGE_PRORATED_PRICE = 2,
  IMMEDIATE_WITHOUT_PRORATION = 3,
  DEFERRED = 4,
  UNKNOWN_SUBSCRIPTION_UPGRADE_DOWNGRADE_POLICY = 0,
}

export enum PurchaseStateAndroid {
  UNSPECIFIED_STATE = 0,
  PURCHASED = 1,
  PENDING = 2,
}

export const PROMOTED_PRODUCT = 'iap-promoted-product';

export enum InstallSourceAndroid {
  NOT_SET = 0,
  GOOGLE_PLAY = 1,
  AMAZON = 2,
}

export interface ProductCommon {
  title: string;
  description: string;
  price: string;
  currency: string;
  localizedPrice: string;
  countryCode?: string;
}

export interface ProductPurchase {
  productId: string;
  transactionId?: string;
  transactionDate: number;
  transactionReceipt: string;
  purchaseToken?: string;
  //iOS
  quantityIOS?: number;
  originalTransactionDateIOS?: string;
  originalTransactionIdentifierIOS?: string;
  //Android
  dataAndroid?: string;
  signatureAndroid?: string;
  autoRenewingAndroid?: boolean;
  purchaseStateAndroid?: PurchaseStateAndroid;
  isAcknowledgedAndroid?: boolean;
  packageNameAndroid?: string;
  developerPayloadAndroid?: string;
  obfuscatedAccountIdAndroid?: string;
  obfuscatedProfileIdAndroid?: string;
  //Amazon
  userIdAmazon?: string;
  userMarketplaceAmazon?: string;
  userJsonAmazon?: string;
  isCanceledAmazon?: boolean;
}

export interface PurchaseResult {
  responseCode?: number;
  debugMessage?: string;
  code?: string;
  message?: string;
}

export interface PurchaseError {
  responseCode?: number;
  debugMessage?: string;
  code?: string;
  message?: string;
  productId?: string;
}

export type InAppPurchase = ProductPurchase;

export interface SubscriptionPurchase extends ProductPurchase {
  autoRenewingAndroid?: boolean;
  originalTransactionDateIOS?: string;
  originalTransactionIdentifierIOS?: string;
}

export type Purchase = InAppPurchase | SubscriptionPurchase;

export interface Discount {
  identifier: string;
  type: string;
  numberOfPeriods: string;
  price: string;
  localizedPrice: string;
  paymentMode: '' | 'FREETRIAL' | 'PAYASYOUGO' | 'PAYUPFRONT';
  subscriptionPeriod: string;
}

export interface Product extends ProductCommon {
  type: 'inapp' | 'iap';
  productId: string;
}

export interface Subscription extends ProductCommon {
  type: 'subs' | 'sub';
  productId: string;

  discounts?: Discount[];

  introductoryPrice?: string;
  introductoryPriceAsAmountIOS?: string;
  introductoryPricePaymentModeIOS?:
    | ''
    | 'FREETRIAL'
    | 'PAYASYOUGO'
    | 'PAYUPFRONT';
  introductoryPriceNumberOfPeriodsIOS?: string;
  introductoryPriceSubscriptionPeriodIOS?:
    | 'DAY'
    | 'WEEK'
    | 'MONTH'
    | 'YEAR'
    | '';

  subscriptionPeriodNumberIOS?: string;
  subscriptionPeriodUnitIOS?: '' | 'YEAR' | 'MONTH' | 'WEEK' | 'DAY';

  introductoryPriceAsAmountAndroid: string;
  introductoryPriceCyclesAndroid?: string;
  introductoryPricePeriodAndroid?: string;
  subscriptionPeriodAndroid?: string;
  freeTrialPeriodAndroid?: string;
<<<<<<< HEAD
=======
}

export interface RequestPurchase {
  sku: string;
  andDangerouslyFinishTransactionAutomaticallyIOS: boolean;
  applicationUsername?: string;
  obfuscatedAccountIdAndroid: string | undefined;
  obfuscatedProfileIdAndroid: string | undefined;
  selectedOfferIndex: number;
}

export interface RequestSubscription extends RequestPurchase {
  purchaseTokenAndroid: string | undefined;
  prorationModeAndroid: ProrationModesAndroid;
>>>>>>> fb28805c
}<|MERGE_RESOLUTION|>--- conflicted
+++ resolved
@@ -124,17 +124,17 @@
   introductoryPrice?: string;
   introductoryPriceAsAmountIOS?: string;
   introductoryPricePaymentModeIOS?:
-    | ''
-    | 'FREETRIAL'
-    | 'PAYASYOUGO'
-    | 'PAYUPFRONT';
+  | ''
+  | 'FREETRIAL'
+  | 'PAYASYOUGO'
+  | 'PAYUPFRONT';
   introductoryPriceNumberOfPeriodsIOS?: string;
   introductoryPriceSubscriptionPeriodIOS?:
-    | 'DAY'
-    | 'WEEK'
-    | 'MONTH'
-    | 'YEAR'
-    | '';
+  | 'DAY'
+  | 'WEEK'
+  | 'MONTH'
+  | 'YEAR'
+  | '';
 
   subscriptionPeriodNumberIOS?: string;
   subscriptionPeriodUnitIOS?: '' | 'YEAR' | 'MONTH' | 'WEEK' | 'DAY';
@@ -144,8 +144,6 @@
   introductoryPricePeriodAndroid?: string;
   subscriptionPeriodAndroid?: string;
   freeTrialPeriodAndroid?: string;
-<<<<<<< HEAD
-=======
 }
 
 export interface RequestPurchase {
@@ -160,5 +158,4 @@
 export interface RequestSubscription extends RequestPurchase {
   purchaseTokenAndroid: string | undefined;
   prorationModeAndroid: ProrationModesAndroid;
->>>>>>> fb28805c
 }