--- conflicted
+++ resolved
@@ -29,16 +29,11 @@
 }
 
 export const offerToRecord = (
-<<<<<<< HEAD
-  offer: PaymentDiscount,
-): Record<keyof PaymentDiscount, string> => {
-=======
   offer: PaymentDiscount | undefined,
 ): Record<keyof PaymentDiscount, string> | undefined => {
   if (!offer) {
     return undefined;
   }
->>>>>>> 68b7e095
   return {
     identifier: offer.identifier,
     keyIdentifier: offer.keyIdentifier,
