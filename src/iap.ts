--- conflicted
+++ resolved
@@ -4,10 +4,7 @@
 import type * as Amazon from './types/amazon';
 import type * as Android from './types/android';
 import type * as Apple from './types/apple';
-<<<<<<< HEAD
 import {ProductSk2, productSk2Map, subscriptionSk2Map} from './types/appleSk2';
-=======
->>>>>>> aacffb02
 import {
   enhancedFetch,
   fillProductsWithAdditionalData,
@@ -28,11 +25,7 @@
 } from './types';
 import {InstallSourceAndroid, PurchaseStateAndroid} from './types';
 
-<<<<<<< HEAD
 const {RNIapIos, RNIapIosSk2, RNIapModule, RNIapAmazonModule} = NativeModules;
-=======
-const {RNIapIos, RNIapModule, RNIapAmazonModule} = NativeModules;
->>>>>>> aacffb02
 const ANDROID_ITEM_TYPE_SUBSCRIPTION = ProductType.subs;
 const ANDROID_ITEM_TYPE_IAP = ProductType.inapp;
 
@@ -206,7 +199,6 @@
   (
     Platform.select({
       ios: async () => {
-<<<<<<< HEAD
         let items: Product[];
         if (isIosStorekit2()) {
           items = ((await RNIapIosSk2.getItems(skus)) as ProductSk2[]).map(
@@ -215,10 +207,6 @@
         } else {
           items = (await RNIapIos.getItems(skus)) as Product[];
         }
-=======
-        const items = (await getIosModule().getItems(skus)) as Product[];
-
->>>>>>> aacffb02
         return items.filter(
           (item: Product) =>
             skus.includes(item.productId) && item.type === 'iap',
@@ -264,7 +252,6 @@
   (
     Platform.select({
       ios: async () => {
-<<<<<<< HEAD
         let items: Subscription[];
         if (isIosStorekit2()) {
           items = ((await RNIapIosSk2.getItems(skus)) as ProductSk2[]).map(
@@ -273,9 +260,6 @@
         } else {
           items = (await RNIapIos.getItems(skus)) as Subscription[];
         }
-=======
-        const items = (await getIosModule().getItems(skus)) as Subscription[];
->>>>>>> aacffb02
 
         return items.filter(
           (item: Subscription) =>
@@ -448,16 +432,6 @@
 
 /**
  * Request a purchase for product. This will be received in `PurchaseUpdatedListener`.
-<<<<<<< HEAD
- * @param {string} sku The product's sku/ID
- * @param {string} [appAccountToken] UUID representing the purchaser
- * @param {boolean} [andDangerouslyFinishTransactionAutomaticallyIOS] You should set this to false and call finishTransaction manually when you have delivered the purchased goods to the user. It defaults to true to provide backwards compatibility. Will default to false in version 4.0.0.
- * @param {string} [obfuscatedAccountIdAndroid] Specifies an optional obfuscated string that is uniquely associated with the user's account in your app.
- * @param {string} [obfuscatedProfileIdAndroid] Specifies an optional obfuscated string that is uniquely associated with the user's profile in your app.
- * @param {string[]} [skus] Product Ids to purchase. Note that this is only for Android. iOS only uses a single SKU. If not provided, it'll default to using [sku] for backward-compatibility
- * @param {boolean} [isOfferPersonalized] Defaults to false, Only for Android V5
- * @returns {Promise<ProductPurchase>}
-=======
  * Request a purchase for a product (consumables or non-consumables).
 
 The response will be received through the `PurchaseUpdatedListener`.
@@ -522,7 +496,6 @@
 };
 ```
 
->>>>>>> aacffb02
  */
 
 export const requestPurchase = ({
@@ -530,16 +503,11 @@
   andDangerouslyFinishTransactionAutomaticallyIOS = false,
   obfuscatedAccountIdAndroid,
   obfuscatedProfileIdAndroid,
-<<<<<<< HEAD
   appAccountToken,
   skus, // Android Billing V5
   isOfferPersonalized = undefined, // Android Billing V5
   quantity,
   withOffer,
-=======
-  skus,
-  isOfferPersonalized,
->>>>>>> aacffb02
 }: RequestPurchase): Promise<ProductPurchase | void> =>
   (
     Platform.select({
@@ -592,17 +560,6 @@
 
 /**
  * Request a purchase for product. This will be received in `PurchaseUpdatedListener`.
-<<<<<<< HEAD
- * @param {string} [sku] The product's sku/ID
- * @param {string} [appAccountToken] The purchaser's user ID
- * @param {boolean} [andDangerouslyFinishTransactionAutomaticallyIOS] You should set this to false and call finishTransaction manually when you have delivered the purchased goods to the user. It defaults to true to provide backwards compatibility. Will default to false in version 4.0.0.
- * @param {string} [purchaseTokenAndroid] purchaseToken that the user is upgrading or downgrading from (Android).
- * @param {ProrationModesAndroid} [prorationModeAndroid] UNKNOWN_SUBSCRIPTION_UPGRADE_DOWNGRADE_POLICY, IMMEDIATE_WITH_TIME_PRORATION, IMMEDIATE_AND_CHARGE_PRORATED_PRICE, IMMEDIATE_WITHOUT_PRORATION, DEFERRED
- * @param {string} [obfuscatedAccountIdAndroid] Specifies an optional obfuscated string that is uniquely associated with the user's account in your app.
- * @param {string} [obfuscatedProfileIdAndroid] Specifies an optional obfuscated string that is uniquely associated with the user's profile in your app.
- * @param {SubscriptionOffers[]} [subscriptionOffers] Array of SubscriptionOffers. Every sku must be paired with a corresponding offerToken
- * @returns {Promise<SubscriptionPurchase | null>} Promise resolves to null when using proratioModesAndroid=DEFERRED, and to a SubscriptionPurchase otherwise
-=======
  * Request a purchase for a subscription.
 
 The response will be received through the `PurchaseUpdatedListener`.
@@ -677,7 +634,6 @@
   );
 };
 ```
->>>>>>> aacffb02
  */
 export const requestSubscription = ({
   sku,
@@ -686,15 +642,11 @@
   prorationModeAndroid = -1,
   obfuscatedAccountIdAndroid,
   obfuscatedProfileIdAndroid,
-<<<<<<< HEAD
   subscriptionOffers = undefined, // Android Billing V5
   isOfferPersonalized = undefined, // Android Billing V5
   appAccountToken,
   quantity,
   withOffer,
-=======
-  isOfferPersonalized = undefined,
->>>>>>> aacffb02
 }: RequestSubscription): Promise<SubscriptionPurchase | null | void> =>
   (
     Platform.select({
