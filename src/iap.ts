--- conflicted
+++ resolved
@@ -4,11 +4,8 @@
 import type * as Amazon from './types/amazon';
 import type * as Android from './types/android';
 import type * as Apple from './types/apple';
-<<<<<<< HEAD
 import {ReceiptValidationStatus} from './types/apple';
 import {productSk2Map, subscriptionSk2Map} from './types/appleSK2';
-=======
->>>>>>> d06ab43c
 import {
   enhancedFetch,
   fillProductsWithAdditionalData,
@@ -18,12 +15,9 @@
 import {
   Product,
   ProductPurchase,
-<<<<<<< HEAD
-=======
   ProductType,
   ProrationModesAndroid,
   Purchase,
->>>>>>> d06ab43c
   PurchaseResult,
   RequestPurchase,
   RequestSubscription,
@@ -33,15 +27,9 @@
 } from './types';
 import {InstallSourceAndroid, PurchaseStateAndroid} from './types';
 
-<<<<<<< HEAD
 const {RNIapIos, RNIapIosSk2, RNIapModule, RNIapAmazonModule} = NativeModules;
-const ANDROID_ITEM_TYPE_SUBSCRIPTION = 'subs';
-const ANDROID_ITEM_TYPE_IAP = 'inapp';
-=======
-const {RNIapIos, RNIapModule, RNIapAmazonModule} = NativeModules;
 const ANDROID_ITEM_TYPE_SUBSCRIPTION = ProductType.subs;
 const ANDROID_ITEM_TYPE_IAP = ProductType.inapp;
->>>>>>> d06ab43c
 
 export const getInstallSourceAndroid = (): InstallSourceAndroid => {
   return RNIapModule
@@ -143,11 +131,7 @@
   (
     Platform.select({
       ios: async () => {
-<<<<<<< HEAD
-        let items = await getIosModule().getItems(skus);
-=======
-        const items = (await getIosModule().getItems(skus)) as Product[];
->>>>>>> d06ab43c
+        let items = (await getIosModule().getItems(skus)) as Product[];
 
         if (isIosStorekit2()) {
           items = items.map(productSk2Map);
@@ -181,15 +165,11 @@
   (
     Platform.select({
       ios: async () => {
-<<<<<<< HEAD
-        let items = await getIosModule().getItems(skus);
+        let items = (await getIosModule().getItems(skus)) as Subscription[];
         if (isIosStorekit2()) {
           items = items.map(subscriptionSk2Map);
         }
-=======
-        const items = (await getIosModule().getItems(skus)) as Subscription[];
-
->>>>>>> d06ab43c
+
         return items.filter(
           (item: Subscription) =>
             skus.includes(item.productId) && item.type === 'subs',
@@ -283,27 +263,12 @@
   andDangerouslyFinishTransactionAutomaticallyIOS = false,
   obfuscatedAccountIdAndroid,
   obfuscatedProfileIdAndroid,
-<<<<<<< HEAD
   appAccountToken,
   skus, // Android Billing V5
   isOfferPersonalized = undefined, // Android Billing V5
   quantity,
   withOffer,
-}: RequestPurchase): Promise<ProductPurchase> =>
-=======
-  skus,
-  isOfferPersonalized,
-}: {
-  sku?: Sku;
-  andDangerouslyFinishTransactionAutomaticallyIOS?: boolean;
-  applicationUsername?: string;
-  obfuscatedAccountIdAndroid?: string;
-  obfuscatedProfileIdAndroid?: string;
-  /** For Google Play Billing Library 5 https://developer.android.com/google/play/billing/integrate#personalized-price */
-  skus?: Sku[];
-  isOfferPersonalized?: boolean;
-}): Promise<ProductPurchase | void> =>
->>>>>>> d06ab43c
+}: RequestPurchase): Promise<ProductPurchase | void> =>
   (
     Platform.select({
       ios: async () => {
@@ -372,29 +337,12 @@
   prorationModeAndroid = -1,
   obfuscatedAccountIdAndroid,
   obfuscatedProfileIdAndroid,
-<<<<<<< HEAD
   subscriptionOffers = undefined, // Android Billing V5
   isOfferPersonalized = undefined, // Android Billing V5
   appAccountToken,
   quantity,
   withOffer,
-}: RequestSubscription): Promise<SubscriptionPurchase | null> =>
-=======
-  isOfferPersonalized = undefined,
-}: {
-  sku?: Sku;
-  andDangerouslyFinishTransactionAutomaticallyIOS?: boolean;
-  applicationUsername?: string;
-  purchaseTokenAndroid?: string;
-  prorationModeAndroid?: ProrationModesAndroid;
-  /** For Google Play Billing Library 5 */
-  subscriptionOffers?: SubscriptionOffer[];
-  obfuscatedAccountIdAndroid?: string;
-  obfuscatedProfileIdAndroid?: string;
-  /** For Google Play Billing Library 5 https://developer.android.com/google/play/billing/integrate#personalized-price */
-  isOfferPersonalized?: boolean;
-}): Promise<SubscriptionPurchase | null | void> =>
->>>>>>> d06ab43c
+}: RequestSubscription): Promise<SubscriptionPurchase | null | void> =>
   (
     Platform.select({
       ios: async () => {
