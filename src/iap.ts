import {
  EmitterSubscription,
  Linking,
  NativeEventEmitter,
  NativeModules,
  Platform,
} from 'react-native';

import type * as Amazon from './types/amazon';
import type * as Android from './types/android';
import type * as Apple from './types/apple';
import {ReceiptValidationStatus} from './types/apple';
import type {
  InAppPurchase,
  Product,
  ProductCommon,
  ProductPurchase,
  PurchaseError,
  PurchaseResult,
  RequestPurchase,
  RequestSubscription,
  Subscription,
  SubscriptionPurchase,
} from './types';
import {
  IAPErrorCode,
  InstallSourceAndroid,
  PurchaseStateAndroid,
} from './types';

const {RNIapIos, RNIapModule, RNIapAmazonModule} = NativeModules;
const isAndroid = Platform.OS === 'android';
const isAmazon = isAndroid && !!RNIapAmazonModule;
const isIos = Platform.OS === 'ios';
const ANDROID_ITEM_TYPE_SUBSCRIPTION = 'subs';
const ANDROID_ITEM_TYPE_IAP = 'inapp';

export class IapError implements PurchaseError {
  constructor(public code?: string, public message?: string) {
    this.code = code;
    this.message = message;
  }
}

export const getInstallSourceAndroid = (): InstallSourceAndroid => {
  return RNIapModule
    ? InstallSourceAndroid.GOOGLE_PLAY
    : InstallSourceAndroid.AMAZON;
};

let androidNativeModule = RNIapModule;

export const setAndroidNativeModule = (
  nativeModule: typeof RNIapModule,
): void => {
  androidNativeModule = nativeModule;
};

const checkNativeAndroidAvailable = (): void => {
  if (!RNIapModule && !RNIapAmazonModule) {
    throw new Error(IAPErrorCode.E_IAP_NOT_AVAILABLE);
  }
};

const getAndroidModule = (): typeof RNIapModule | typeof RNIapAmazonModule => {
  checkNativeAndroidAvailable();

  return androidNativeModule
    ? androidNativeModule
    : RNIapModule
    ? RNIapModule
    : RNIapAmazonModule;
};

const checkNativeIOSAvailable = (): void => {
  if (!RNIapIos) {
    throw new Error(IAPErrorCode.E_IAP_NOT_AVAILABLE);
  }
};

const getIosModule = (): typeof RNIapIos => {
  checkNativeIOSAvailable();

  return RNIapIos;
};

const getNativeModule = ():
  | typeof RNIapModule
  | typeof RNIapAmazonModule
  | typeof RNIapIos => {
  return isAndroid ? getAndroidModule() : getIosModule();
};

/**
 * Init module for purchase flow. Required on Android. In ios it will check whether user canMakePayment.
 * @returns {Promise<boolean>}
 */
export const initConnection = (): Promise<boolean> =>
  getNativeModule().initConnection();

/**
 * End module for purchase flow.
 * @returns {Promise<void>}
 */
export const endConnection = (): Promise<void> =>
  getNativeModule().endConnection();

/**
 * Consume all 'ghost' purchases (that is, pending payment that already failed but is still marked as pending in Play Store cache). Android only.
 * @returns {Promise<boolean>}
 */
export const flushFailedPurchasesCachedAsPendingAndroid = (): Promise<
  string[]
> => getAndroidModule().flushFailedPurchasesCachedAsPending();

/**
 * Fill products with additional data
 * @param {Array<ProductCommon>} products Products
 */
const fillProductsAdditionalData = async (
  products: Array<ProductCommon>,
): Promise<Array<ProductCommon>> => {
  // Amazon
  if (RNIapAmazonModule) {
    // On amazon we must get the user marketplace to detect the currency
    const user = await RNIapAmazonModule.getUser();

    const currencies = {
      CA: 'CAD',
      ES: 'EUR',
      AU: 'AUD',
      DE: 'EUR',
      IN: 'INR',
      US: 'USD',
      JP: 'JPY',
      GB: 'GBP',
      IT: 'EUR',
      BR: 'BRL',
      FR: 'EUR',
    };

    const currency =
      currencies[user.userMarketplaceAmazon as keyof typeof currencies];

    // Add currency to products
    products.forEach((product) => {
      if (currency) {
        product.currency = currency;
      }
    });
  }

  return products;
};

/**
 * Get a list of products (consumable and non-consumable items, but not subscriptions)
 * @param {string[]} skus The item skus
 * @returns {Promise<Product[]>}
 */
export const getProducts = (skus: string[]): Promise<Array<Product>> =>
  (
    Platform.select({
      ios: async () => {
        const items = await getIosModule().getItems(skus);

        return items.filter(
          (item: Product) =>
            skus.includes(item.productId) && item.type === 'iap',
        );
      },
      android: async () => {
        const products = await getAndroidModule().getItemsByType(
          ANDROID_ITEM_TYPE_IAP,
          skus,
        );

        return fillProductsAdditionalData(products);
      },
    }) || Promise.resolve
  )();

/**
 * Get a list of subscriptions
 * @param {string[]} skus The item skus
 * @returns {Promise<Subscription[]>}
 */
export const getSubscriptions = (skus: string[]): Promise<Subscription[]> =>
  (
    Platform.select({
      ios: async () => {
        const items = await getIosModule().getItems(skus);

        return items.filter(
          (item: Subscription) =>
            skus.includes(item.productId) && item.type === 'subs',
        );
      },
      android: async () => {
        const subscriptions = await getAndroidModule().getItemsByType(
          ANDROID_ITEM_TYPE_SUBSCRIPTION,
          skus,
        );

        return fillProductsAdditionalData(subscriptions);
      },
    }) || Promise.resolve
  )();

/**
 * Gets an inventory of purchases made by the user regardless of consumption status
 * @returns {Promise<(InAppPurchase | SubscriptionPurchase)[]>}
 */
export const getPurchaseHistory = (): Promise<
  (InAppPurchase | SubscriptionPurchase)[]
> =>
  (
    Platform.select({
      ios: async () => {
        return getIosModule().getAvailableItems();
      },
      android: async () => {
        if (RNIapAmazonModule) {
          return await RNIapAmazonModule.getAvailableItems();
        }

        const products = await getAndroidModule().getPurchaseHistoryByType(
          ANDROID_ITEM_TYPE_IAP,
        );

        const subscriptions = await getAndroidModule().getPurchaseHistoryByType(
          ANDROID_ITEM_TYPE_SUBSCRIPTION,
        );

        return products.concat(subscriptions);
      },
    }) || Promise.resolve
  )();

/**
 * Get all purchases made by the user (either non-consumable, or haven't been consumed yet)
 * @returns {Promise<(InAppPurchase | SubscriptionPurchase)[]>}
 */
export const getAvailablePurchases = (): Promise<
  (InAppPurchase | SubscriptionPurchase)[]
> =>
  (
    Platform.select({
      ios: async () => {
        return getIosModule().getAvailableItems();
      },
      android: async () => {
        if (RNIapAmazonModule) {
          return await RNIapAmazonModule.getAvailableItems();
        }

        const products = await getAndroidModule().getAvailableItemsByType(
          ANDROID_ITEM_TYPE_IAP,
        );

        const subscriptions = await getAndroidModule().getAvailableItemsByType(
          ANDROID_ITEM_TYPE_SUBSCRIPTION,
        );

        return products.concat(subscriptions);
      },
    }) || Promise.resolve
  )();

/**
 * Request a purchase for product. This will be received in `PurchaseUpdatedListener`.
 * @param {string} sku The product's sku/ID
 * @param {string} [applicationUsername] The purchaser's user ID
 * @param {boolean} [andDangerouslyFinishTransactionAutomaticallyIOS] You should set this to false and call finishTransaction manually when you have delivered the purchased goods to the user. It defaults to true to provide backwards compatibility. Will default to false in version 4.0.0.
 * @param {string} [obfuscatedAccountIdAndroid] Specifies an optional obfuscated string that is uniquely associated with the user's account in your app.
 * @param {string} [obfuscatedProfileIdAndroid] Specifies an optional obfuscated string that is uniquely associated with the user's profile in your app.
 * @param {string[]} [skus] Product Ids to purchase. Note that this is only for Android. iOS only uses a single SKU. If not provided, it'll default to using [sku] for backward-compatibility
 * @param {boolean} [isOfferPersonalized] Defaults to false, Only for Android V5
 * @returns {Promise<InAppPurchase>}
 */

export const requestPurchase = ({
  sku,
  andDangerouslyFinishTransactionAutomaticallyIOS = false,
  obfuscatedAccountIdAndroid,
  obfuscatedProfileIdAndroid,
  applicationUsername,
  skus, // Android Billing V5
  isOfferPersonalized = undefined, // Android Billing V5
}: RequestPurchase): Promise<InAppPurchase> =>
  (
    Platform.select({
      ios: async () => {
        if (andDangerouslyFinishTransactionAutomaticallyIOS) {
          console.warn(
            'You are dangerously allowing react-native-iap to finish your transaction automatically. You should set andDangerouslyFinishTransactionAutomatically to false when calling requestPurchase and call finishTransaction manually when you have delivered the purchased goods to the user. It defaults to true to provide backwards compatibility. Will default to false in version 4.0.0.',
          );
        }

        return getIosModule().buyProduct(
          sku,
          andDangerouslyFinishTransactionAutomaticallyIOS,
          applicationUsername,
        );
      },
      android: async () => {
<<<<<<< HEAD
        return getAndroidModule().buyItemByType(
          ANDROID_ITEM_TYPE_IAP,
          skus?.length ? skus : [sku],
          null,
          -1,
          obfuscatedAccountIdAndroid,
          obfuscatedProfileIdAndroid,
          undefined,
          isOfferPersonalized ?? false,
        );
=======
        if (isAmazon) {
          return RNIapAmazonModule.buyItemByType(sku);
        } else {
          return getAndroidModule().buyItemByType(
            ANDROID_ITEM_TYPE_IAP,
            skus?.length ? skus : [sku],
            null,
            -1,
            obfuscatedAccountIdAndroid,
            obfuscatedProfileIdAndroid,
            [],
            isOfferPersonalized ?? false,
          );
        }
>>>>>>> 9fd77581
      },
    }) || Promise.resolve
  )();

/**
 * Request a purchase for product. This will be received in `PurchaseUpdatedListener`.
 * @param {string} [sku] The product's sku/ID
 * @param {string} [applicationUsername] The purchaser's user ID
 * @param {boolean} [andDangerouslyFinishTransactionAutomaticallyIOS] You should set this to false and call finishTransaction manually when you have delivered the purchased goods to the user. It defaults to true to provide backwards compatibility. Will default to false in version 4.0.0.
 * @param {string} [purchaseTokenAndroid] purchaseToken that the user is upgrading or downgrading from (Android).
 * @param {ProrationModesAndroid} [prorationModeAndroid] UNKNOWN_SUBSCRIPTION_UPGRADE_DOWNGRADE_POLICY, IMMEDIATE_WITH_TIME_PRORATION, IMMEDIATE_AND_CHARGE_PRORATED_PRICE, IMMEDIATE_WITHOUT_PRORATION, DEFERRED
 * @param {string} [obfuscatedAccountIdAndroid] Specifies an optional obfuscated string that is uniquely associated with the user's account in your app.
 * @param {string} [obfuscatedProfileIdAndroid] Specifies an optional obfuscated string that is uniquely associated with the user's profile in your app.
 * @param {SubscriptionOffers[]} [subscriptionOffers] Array of SubscriptionOffers. Every sku must be paired with a corresponding offerToken
 * @returns {Promise<SubscriptionPurchase | null>} Promise resolves to null when using proratioModesAndroid=DEFERRED, and to a SubscriptionPurchase otherwise
 */
export const requestSubscription = ({
  sku,
  andDangerouslyFinishTransactionAutomaticallyIOS = false,
  purchaseTokenAndroid,
  prorationModeAndroid = -1,
  obfuscatedAccountIdAndroid,
  obfuscatedProfileIdAndroid,
  subscriptionOffers = undefined, // Android Billing V5
  isOfferPersonalized = undefined, // Android Billing V5
  applicationUsername,
}: RequestSubscription): Promise<SubscriptionPurchase | null> =>
  (
    Platform.select({
      ios: async () => {
        if (andDangerouslyFinishTransactionAutomaticallyIOS) {
          console.warn(
            'You are dangerously allowing react-native-iap to finish your transaction automatically. You should set andDangerouslyFinishTransactionAutomatically to false when calling requestPurchase and call finishTransaction manually when you have delivered the purchased goods to the user. It defaults to true to provide backwards compatibility. Will default to false in version 4.0.0.',
          );
        }

        return getIosModule().buyProduct(
          sku,
          andDangerouslyFinishTransactionAutomaticallyIOS,
          applicationUsername,
        );
      },
      android: async () => {
        if (isAmazon) {
          return RNIapAmazonModule.buyItemByType(sku);
        } else {
          if (!subscriptionOffers?.length) {
            Promise.reject(
              'subscriptionOffers are required for Google Play Subscriptions',
            );
            return;
          }
          return RNIapModule.buyItemByType(
            ANDROID_ITEM_TYPE_SUBSCRIPTION,
            subscriptionOffers?.map((so) => so.sku),
            purchaseTokenAndroid,
            prorationModeAndroid,
            obfuscatedAccountIdAndroid,
            obfuscatedProfileIdAndroid,
            subscriptionOffers?.map((so) => so.offerToken),
            isOfferPersonalized ?? false,
          );
        }
      },
    }) || Promise.resolve
  )();

/**
 * Request a purchase for product. This will be received in `PurchaseUpdatedListener`.
 * @param {string} sku The product's sku/ID
 * @returns {Promise<void>}
 */
export const requestPurchaseWithQuantityIOS = (
  sku: string,
  quantity: number,
): Promise<InAppPurchase> =>
  getIosModule().buyProductWithQuantityIOS(sku, quantity);

/**
 * Finish Transaction (both platforms)
 *   Abstracts  Finish Transaction
 *   iOS: Tells StoreKit that you have delivered the purchase to the user and StoreKit can now let go of the transaction.
 *   Call this after you have persisted the purchased state to your server or local data in your app.
 *   `react-native-iap` will continue to deliver the purchase updated events with the successful purchase until you finish the transaction. **Even after the app has relaunched.**
 *   Android: it will consume purchase for consumables and acknowledge purchase for non-consumables.
 * @param {object} purchase The purchase that you would like to finish.
 * @param {boolean} isConsumable Checks if purchase is consumable. Has effect on `android`.
 * @param {string} developerPayloadAndroid Android developerPayload.
 * @returns {Promise<string | void> }
 */
export const finishTransaction = (
  purchase: InAppPurchase | ProductPurchase,
  isConsumable?: boolean,
  developerPayloadAndroid?: string,
): Promise<string | void> => {
  return (
    Platform.select({
      ios: async () => {
        return getIosModule().finishTransaction(purchase.transactionId);
      },
      android: async () => {
        if (purchase) {
          if (isConsumable) {
            return getAndroidModule().consumeProduct(
              purchase.purchaseToken,
              developerPayloadAndroid,
            );
          } else if (
            purchase.userIdAmazon ||
            (!purchase.isAcknowledgedAndroid &&
              purchase.purchaseStateAndroid === PurchaseStateAndroid.PURCHASED)
          ) {
            return getAndroidModule().acknowledgePurchase(
              purchase.purchaseToken,
              developerPayloadAndroid,
            );
          } else {
            throw new Error('purchase is not suitable to be purchased');
          }
        } else {
          throw new Error('purchase is not assigned');
        }
      },
    }) || Promise.resolve
  )();
};

/**
 * Clear Transaction (iOS only)
 *   Finish remaining transactions. Related to issue #257 and #801
 *     link : https://github.com/dooboolab/react-native-iap/issues/257
 *            https://github.com/dooboolab/react-native-iap/issues/801
 * @returns {Promise<void>}
 */
export const clearTransactionIOS = (): Promise<void> =>
  getIosModule().clearTransaction();

/**
 * Clear valid Products (iOS only)
 *   Remove all products which are validated by Apple server.
 * @returns {void}
 */
export const clearProductsIOS = (): Promise<void> =>
  getIosModule().clearProducts();

/**
 * Acknowledge a product (on Android.) No-op on iOS.
 * @param {string} token The product's token (on Android)
 * @returns {Promise<PurchaseResult | void>}
 */
export const acknowledgePurchaseAndroid = (
  token: string,
  developerPayload?: string,
): Promise<PurchaseResult | void> => {
  return getAndroidModule().acknowledgePurchase(token, developerPayload);
};

/**
 * Deep link to subscriptions screen on Android. No-op on iOS.
 * @param {string} sku The product's SKU (on Android)
 * @returns {Promise<void>}
 */
export const deepLinkToSubscriptionsAndroid = async (
  sku: string,
): Promise<void> => {
  checkNativeAndroidAvailable();

  return Linking.openURL(
    `https://play.google.com/store/account/subscriptions?package=${await RNIapModule.getPackageName()}&sku=${sku}`,
  );
};

/**
 * Should Add Store Payment (iOS only)
 *   Indicates the the App Store purchase should continue from the app instead of the App Store.
 * @returns {Promise<Product | null>} promoted product
 */
export const getPromotedProductIOS = (): Promise<Product | null> =>
  getIosModule().promotedProduct();

/**
 * Buy the currently selected promoted product (iOS only)
 *   Initiates the payment process for a promoted product. Should only be called in response to the `iap-promoted-product` event.
 * @returns {Promise<void>}
 */
export const buyPromotedProductIOS = (): Promise<void> =>
  getIosModule().buyPromotedProduct();

const fetchJsonOrThrow = async (
  url: string,
  receiptBody: Record<string, unknown>,
): Promise<Apple.ReceiptValidationResponse | false> => {
  const response = await fetch(url, {
    method: 'POST',
    headers: {
      Accept: 'application/json',
      'Content-Type': 'application/json',
    },
    body: JSON.stringify(receiptBody),
  });

  if (!response.ok) {
    throw Object.assign(new Error(response.statusText), {
      statusCode: response.status,
    });
  }

  return response.json();
};

const requestAgnosticReceiptValidationIos = async (
  receiptBody: Record<string, unknown>,
): Promise<Apple.ReceiptValidationResponse | false> => {
  const response = await fetchJsonOrThrow(
    'https://buy.itunes.apple.com/verifyReceipt',
    receiptBody,
  );

  // Best practice is to check for test receipt and check sandbox instead
  // https://developer.apple.com/documentation/appstorereceipts/verifyreceipt
  if (response && response.status === ReceiptValidationStatus.TEST_RECEIPT) {
    const testResponse = await fetchJsonOrThrow(
      'https://sandbox.itunes.apple.com/verifyReceipt',
      receiptBody,
    );

    return testResponse;
  }

  return response;
};

/**
 * Buy products or subscriptions with offers (iOS only)
 *
 * Runs the payment process with some info you must fetch
 * from your server.
 * @param {string} sku The product identifier
 * @param {string} forUser  An user identifier on you system
 * @param {Apple.PaymentDiscount} withOffer The offer information
 * @param {string} withOffer.identifier The offer identifier
 * @param {string} withOffer.keyIdentifier Key identifier that it uses to generate the signature
 * @param {string} withOffer.nonce An UUID returned from the server
 * @param {string} withOffer.signature The actual signature returned from the server
 * @param {number} withOffer.timestamp The timestamp of the signature
 * @returns {Promise<void>}
 */
export const requestPurchaseWithOfferIOS = (
  sku: string,
  forUser: string,
  withOffer: Apple.PaymentDiscount,
): Promise<void> => getIosModule().buyProductWithOffer(sku, forUser, withOffer);

/**
 * Validate receipt for iOS.
 * @param {object} receiptBody the receipt body to send to apple server.
 * @param {boolean} isTest whether this is in test environment which is sandbox.
 * @returns {Promise<Apple.ReceiptValidationResponse | false>}
 */
export const validateReceiptIos = async (
  receiptBody: Record<string, unknown>,
  isTest?: boolean,
): Promise<Apple.ReceiptValidationResponse | false> => {
  if (isTest == null) {
    return await requestAgnosticReceiptValidationIos(receiptBody);
  }

  const url = isTest
    ? 'https://sandbox.itunes.apple.com/verifyReceipt'
    : 'https://buy.itunes.apple.com/verifyReceipt';

  const response = await fetchJsonOrThrow(url, receiptBody);

  return response;
};

/**
 * Validate receipt for Android. NOTE: This method is here for debugging purposes only. Including
 * your access token in the binary you ship to users is potentially dangerous.
 * Use server side validation instead for your production builds
 * @param {string} packageName package name of your app.
 * @param {string} productId product id for your in app product.
 * @param {string} productToken token for your purchase.
 * @param {string} accessToken accessToken from googleApis.
 * @param {boolean} isSub whether this is subscription or inapp. `true` for subscription.
 * @returns {Promise<object>}
 */
export const validateReceiptAndroid = async (
  packageName: string,
  productId: string,
  productToken: string,
  accessToken: string,
  isSub?: boolean,
): Promise<Android.ReceiptType> => {
  const type = isSub ? 'subscriptions' : 'products';

  const url =
    'https://androidpublisher.googleapis.com/androidpublisher/v3/applications' +
    `/${packageName}/purchases/${type}/${productId}` +
    `/tokens/${productToken}?access_token=${accessToken}`;

  const response = await fetch(url, {
    method: 'GET',
    headers: {
      'Content-Type': 'application/json',
    },
  });

  if (!response.ok) {
    throw Object.assign(new Error(response.statusText), {
      statusCode: response.status,
    });
  }

  return response.json();
};

/**
 * Validate receipt for Amazon. NOTE: This method is here for debugging purposes only. Including
 * your developer secret in the binary you ship to users is potentially dangerous.
 * Use server side validation instead for your production builds
 * @param {string} developerSecret: from the Amazon developer console.
 * @param {string} userId who purchased the item.
 * @param {string} receiptId long obfuscated string returned when purchasing the item
 * @param {boolean} useSandbox Defaults to true, use sandbox environment or production.
 * @returns {Promise<object>}
 */
export const validateReceiptAmazon = async (
  developerSecret: string,
  userId: string,
  receiptId: string,
  useSandbox: boolean = true,
): Promise<Amazon.ReceiptType> => {
  const sandBoxUrl = useSandbox ? 'sandbox/' : '';
  const url = `https://appstore-sdk.amazon.com/${sandBoxUrl}version/1.0/verifyReceiptId/developer/${developerSecret}/user/${userId}/receiptId/${receiptId}`;

  const response = await fetch(url, {
    method: 'GET',
    headers: {
      'Content-Type': 'application/json',
    },
  });

  if (!response.ok) {
    throw Object.assign(new Error(response.statusText), {
      statusCode: response.status,
    });
  }

  return response.json();
};

/**
 * Add IAP purchase event
 * @returns {callback(e: InAppPurchase | ProductPurchase)}
 */
export const purchaseUpdatedListener = (
  listener: (event: InAppPurchase | SubscriptionPurchase) => void,
): EmitterSubscription => {
  const emitterSubscription = new NativeEventEmitter(
    getNativeModule(),
  ).addListener('purchase-updated', listener);

  if (isAndroid) {
    getAndroidModule().startListening();
  }

  return emitterSubscription;
};

/**
 * Add IAP purchase error event
 * @returns {callback(e: PurchaseError)}
 */
export const purchaseErrorListener = (
  listener: (errorEvent: PurchaseError) => void,
): EmitterSubscription =>
  new NativeEventEmitter(getNativeModule()).addListener(
    'purchase-error',
    listener,
  );

/**
 * Add IAP promoted subscription event
 * Only available on iOS
 */
export const promotedProductListener = (
  listener: (productId?: string) => void,
): EmitterSubscription | null => {
  if (isIos) {
    return new NativeEventEmitter(getIosModule()).addListener(
      'iap-promoted-product',
      listener,
    );
  }
  return null;
};

/**
 * Get the current receipt base64 encoded in IOS.
 * @param {forceRefresh?:boolean}
 * @returns {Promise<ProductPurchase[]>}
 */
export const getPendingPurchasesIOS = async (): Promise<ProductPurchase[]> =>
  getIosModule().getPendingTransactions();

/**
 * Get the current receipt base64 encoded in IOS.
 * @param {forceRefresh?:boolean}
 * @returns {Promise<string>}
 */
export const getReceiptIOS = async (forceRefresh?: boolean): Promise<string> =>
  getIosModule().requestReceipt(forceRefresh ?? false);

/**
 * Launches a modal to register the redeem offer code in IOS.
 * @returns {Promise<null>}
 */
export const presentCodeRedemptionSheetIOS = async (): Promise<null> =>
  getIosModule().presentCodeRedemptionSheet();<|MERGE_RESOLUTION|>--- conflicted
+++ resolved
@@ -304,18 +304,6 @@
         );
       },
       android: async () => {
-<<<<<<< HEAD
-        return getAndroidModule().buyItemByType(
-          ANDROID_ITEM_TYPE_IAP,
-          skus?.length ? skus : [sku],
-          null,
-          -1,
-          obfuscatedAccountIdAndroid,
-          obfuscatedProfileIdAndroid,
-          undefined,
-          isOfferPersonalized ?? false,
-        );
-=======
         if (isAmazon) {
           return RNIapAmazonModule.buyItemByType(sku);
         } else {
@@ -330,7 +318,6 @@
             isOfferPersonalized ?? false,
           );
         }
->>>>>>> 9fd77581
       },
     }) || Promise.resolve
   )();
