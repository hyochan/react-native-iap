<<<<<<< HEAD
import {Linking, NativeModules, Platform} from 'react-native';
import type {ResponseBody as ReceiptValidationResponse} from '@jeremybarbet/apple-api-types';

import type * as Amazon from './types/amazon';
import type * as Android from './types/android';
import type * as Apple from './types/apple';
import {offerToRecord} from './types/apple';
=======
import {NativeModules, Platform} from 'react-native';

import * as IapAmazon from './modules/amazon';
import * as IapAndroid from './modules/android';
import * as IapIos from './modules/ios';
import * as IapIosSk2 from './modules/iosSk2';
import {offerToRecord} from './types/apple';
import {
  offerSk2Map,
  ProductSk2,
  productSk2Map,
  subscriptionSk2Map,
} from './types/appleSk2';
>>>>>>> 68b7e095
import {
  fillProductsWithAdditionalData,
  getAndroidModule,
  getIosModule,
  getNativeModule,
  isAmazon,
  isIosStorekit2,
  storekit1Mode,
  storekit2Mode,
  storekitHybridMode,
} from './internal';
import {
  Product,
  ProductPurchase,
  ProductType,
<<<<<<< HEAD
  Purchase,
  PurchaseResult,
  RequestPurchase,
  RequestSubscription,
  Sku,
  Subscription,
  SubscriptionPurchase,
} from './types';
import {InstallSourceAndroid, PurchaseStateAndroid} from './types';

const {RNIapIos, RNIapModule, RNIapAmazonModule} = NativeModules;
const ANDROID_ITEM_TYPE_SUBSCRIPTION = ProductType.subs;
const ANDROID_ITEM_TYPE_IAP = ProductType.inapp;
=======
  PurchaseResult,
  RequestPurchase,
  RequestSubscription,
  Subscription,
  SubscriptionPurchase,
} from './types';
import {PurchaseStateAndroid} from './types';
>>>>>>> 68b7e095

export {IapAndroid, IapAmazon, IapIos, IapIosSk2, isIosStorekit2};

const {RNIapIos, RNIapIosSk2, RNIapModule, RNIapAmazonModule} = NativeModules;
const ANDROID_ITEM_TYPE_SUBSCRIPTION = ProductType.subs;
const ANDROID_ITEM_TYPE_IAP = ProductType.inapp;

/**
 * STOREKIT1_MODE: Will not enable Storekit 2 even if the device supports it. Thigs will work as before,
 * minimum changes required in the migration guide (default)
 * HYBRID_MODE: Will enable Storekit 2 for iOS devices > 15.0 but will fallback to Sk1 on older devices
 * There are some edge cases that you need to handle in this case (described in migration guide). This mode
 * is for developers that are migrating to Storekit 2 but want to keep supporting older versions.
 * STOREKIT2_MODE: Will *only* enable Storekit 2. This disables Storekit 1. This is for apps that
 * have already targeted a min version of 15 for their app.
 */
export type STOREKIT_OPTIONS =
  | 'STOREKIT1_MODE'
  | 'STOREKIT_HYBRID_MODE'
  | 'STOREKIT2_MODE';

export const setup = ({
  storekitMode = 'STOREKIT1_MODE',
}: {
  storekitMode?: STOREKIT_OPTIONS;
} = {}) => {
  switch (storekitMode) {
    case 'STOREKIT1_MODE':
      storekit1Mode();
      break;
    case 'STOREKIT2_MODE':
      storekit2Mode();
      break;
    case 'STOREKIT_HYBRID_MODE':
      storekitHybridMode();
      break;
    default:
      break;
  }
};

/**
 * Init module for purchase flow. Required on Android. In ios it will check whether user canMakePayment.
 * ## Usage

```tsx
import React, {useEffect} from 'react';
import {View} from 'react-native';
import {initConnection} from 'react-native-iap';

const App = () => {
  useEffect(() => {
    void initConnection();
  }, []);

  return <View />;
};
<<<<<<< HEAD

export const getNativeModule = ():
  | typeof RNIapModule
  | typeof RNIapAmazonModule
  | typeof RNIapIos => {
  return isAndroid ? getAndroidModule() : getIosModule();
};

/**
 * Init module for purchase flow. Required on Android. In ios it will check whether user canMakePayment.
 * ## Usage

```tsx
import React, {useEffect} from 'react';
import {View} from 'react-native';
import {initConnection} from 'react-native-iap';

const App = () => {
  useEffect(() => {
    void initConnection();
  }, []);

  return <View />;
};
=======
>>>>>>> 68b7e095
```
 */
export const initConnection = (): Promise<boolean> =>
  getNativeModule().initConnection();

/**
 * Disconnects from native SDK
 * Usage
 * ```tsx
import React, {useEffect} from 'react';
import {View} from 'react-native';
import {endConnection} from 'react-native-iap';

const App = () => {
  useEffect(() => {
    return () => {
      void endConnection();
    };
  }, []);

  return <View />;
};
```
 * @returns {Promise<void>}
 */
export const endConnection = (): Promise<boolean> =>
  getNativeModule().endConnection();

/**
 * Consume all 'ghost' purchases (that is, pending payment that already failed but is still marked as pending in Play Store cache). Android only.
 * @returns {Promise<boolean>}
 */
export const flushFailedPurchasesCachedAsPendingAndroid =
  (): Promise<boolean> =>
    getAndroidModule().flushFailedPurchasesCachedAsPending();

/**
 * Get a list of products (consumable and non-consumable items, but not subscriptions)
 ## Usage

```ts
import React, {useState} from 'react';
import {Platform} from 'react-native';
import {getProducts, Product} from 'react-native-iap';

const skus = Platform.select({
  ios: ['com.example.consumableIos'],
  android: ['com.example.consumableAndroid'],
});

const App = () => {
  const [products, setProducts] = useState<Product[]>([]);

  const handleProducts = async () => {
    const items = await getProducts({skus});

    setProducts(items);
  };

  useEffect(() => {
    void handleProducts();
  }, []);

  return (
    <>
      {products.map((product) => (
        <Text key={product.productId}>{product.productId}</Text>
      ))}
    </>
  );
};
```

Just a few things to keep in mind:

- You can get your products in `componentDidMount`, `useEffect` or another appropriate area of your app.
- Since a user may start your app with a bad or no internet connection, preparing/getting the items more than once may be a good idea.
- If the user has no IAPs available when the app starts first, you may want to check again when the user enters your IAP store.

 */
export const getProducts = ({
  skus,
}: {
  skus: string[];
}): Promise<Array<Product>> =>
  (
    Platform.select({
      ios: async () => {
<<<<<<< HEAD
        const items = (await getIosModule().getItems(skus)) as Product[];

=======
        let items: Product[];
        if (isIosStorekit2()) {
          items = ((await RNIapIosSk2.getItems(skus)) as ProductSk2[]).map(
            productSk2Map,
          );
        } else {
          items = (await RNIapIos.getItems(skus)) as Product[];
        }
>>>>>>> 68b7e095
        return items.filter(
          (item: Product) =>
            skus.includes(item.productId) && item.type === 'iap',
        );
      },
      android: async () => {
        const products = await getAndroidModule().getItemsByType(
          ANDROID_ITEM_TYPE_IAP,
          skus,
        );

        return fillProductsWithAdditionalData(products);
      },
    }) || (() => Promise.reject(new Error('Unsupported Platform')))
  )();

/**
 * Get a list of subscriptions
 * ## Usage

```tsx
import React, {useCallback} from 'react';
import {View} from 'react-native';
import {getSubscriptions} from 'react-native-iap';

const App = () => {
  const subscriptions = useCallback(
    async () =>
      await getSubscriptions(['com.example.product1', 'com.example.product2']),
    [],
  );

  return <View />;
};
```

 */
export const getSubscriptions = ({
  skus,
}: {
  skus: string[];
}): Promise<Subscription[]> =>
  (
    Platform.select({
      ios: async () => {
<<<<<<< HEAD
        const items = (await getIosModule().getItems(skus)) as Subscription[];
=======
        let items: Subscription[];
        if (isIosStorekit2()) {
          items = ((await RNIapIosSk2.getItems(skus)) as ProductSk2[]).map(
            subscriptionSk2Map,
          );
        } else {
          items = (await RNIapIos.getItems(skus)) as Subscription[];
        }
>>>>>>> 68b7e095

        return items.filter(
          (item: Subscription) =>
            skus.includes(item.productId) && item.type === 'subs',
        );
      },
      android: async () => {
        const subscriptions = (await getAndroidModule().getItemsByType(
          ANDROID_ITEM_TYPE_SUBSCRIPTION,
          skus,
        )) as Subscription[];

        return fillProductsWithAdditionalData(subscriptions);
      },
    }) || (() => Promise.reject(new Error('Unsupported Platform')))
  )();

/**
 * Gets an inventory of purchases made by the user regardless of consumption status
 * ## Usage

```tsx
import React, {useCallback} from 'react';
import {View} from 'react-native';
import {getPurchaseHistory} from 'react-native-iap';

const App = () => {
  const history = useCallback(
    async () =>
      await getPurchaseHistory([
        'com.example.product1',
        'com.example.product2',
      ]),
    [],
  );

  return <View />;
};
```
<<<<<<< HEAD
=======
@param {alsoPublishToEventListener}:boolean When `true`, every element will also be pushed to the purchaseUpdated listener.
Note that this is only for backaward compatiblity. It won't publish to transactionUpdated (Storekit2) Defaults to `false`
>>>>>>> 68b7e095
 */
export const getPurchaseHistory = ({
  alsoPublishToEventListener = false,
}: {
  alsoPublishToEventListener?: boolean;
} = {}): Promise<(ProductPurchase | SubscriptionPurchase)[]> =>
  (
    Platform.select({
      ios: async () => {
        return getIosModule().getAvailableItems(alsoPublishToEventListener);
      },
      android: async () => {
        if (RNIapAmazonModule) {
          return await RNIapAmazonModule.getAvailableItems();
        }

        const products = await RNIapModule.getPurchaseHistoryByType(
          ANDROID_ITEM_TYPE_IAP,
        );

        const subscriptions = await RNIapModule.getPurchaseHistoryByType(
          ANDROID_ITEM_TYPE_SUBSCRIPTION,
        );

        return products.concat(subscriptions);
      },
    }) || (() => Promise.resolve([]))
  )();

/**
 * Get all purchases made by the user (either non-consumable, or haven't been consumed yet)
 * ## Usage

```tsx
import React, {useCallback} from 'react';
import {View} from 'react-native';
import {getAvailablePurchases} from 'react-native-iap';

const App = () => {
  const availablePurchases = useCallback(
    async () => await getAvailablePurchases(),
    [],
  );

  return <View />;
};
```

## Restoring purchases

You can use `getAvailablePurchases()` to do what's commonly understood as "restoring" purchases.

:::note
For debugging you may want to consume all items, you have then to iterate over the purchases returned by `getAvailablePurchases()`.
:::

:::warning
Beware that if you consume an item without having recorded the purchase in your database the user may have paid for something without getting it delivered and you will have no way to recover the receipt to validate and restore their purchase.
:::

```tsx
import React from 'react';
import {Button} from 'react-native';
import {getAvailablePurchases,finishTransaction} from 'react-native-iap';

const App = () => {
  handleRestore = async () => {
    try {
      const purchases = await getAvailablePurchases();
      const newState = {premium: false, ads: true};
      let titles = [];

      await Promise.all(purchases.map(async purchase => {
        switch (purchase.productId) {
          case 'com.example.premium':
            newState.premium = true;
            titles.push('Premium Version');
            break;

          case 'com.example.no_ads':
            newState.ads = false;
            titles.push('No Ads');
            break;

          case 'com.example.coins100':
            await finishTransaction(purchase.purchaseToken);
            CoinStore.addCoins(100);
        }
      })

      Alert.alert(
        'Restore Successful',
        `You successfully restored the following purchases: ${titles.join(', ')}`,
      );
    } catch (error) {
      console.warn(error);
      Alert.alert(error.message);
    }
  };

  return (
    <Button title="Restore purchases" onPress={handleRestore} />
  )
};
```
<<<<<<< HEAD
=======
@param {alsoPublishToEventListener}:boolean When `true`, every element will also be pushed to the purchaseUpdated listener.
Note that this is only for backaward compatiblity. It won't publish to transactionUpdated (Storekit2) Defaults to `false`
>>>>>>> 68b7e095
 * 
 */
export const getAvailablePurchases = ({
  alsoPublishToEventListener = false,
}: {alsoPublishToEventListener?: boolean} = {}): Promise<
  (ProductPurchase | SubscriptionPurchase)[]
> =>
  (
    Platform.select({
      ios: async () => {
        return getIosModule().getAvailableItems(alsoPublishToEventListener);
      },
      android: async () => {
        if (RNIapAmazonModule) {
          return await RNIapAmazonModule.getAvailableItems();
        }

        const products = await RNIapModule.getAvailableItemsByType(
          ANDROID_ITEM_TYPE_IAP,
        );

        const subscriptions = await RNIapModule.getAvailableItemsByType(
          ANDROID_ITEM_TYPE_SUBSCRIPTION,
        );

        return products.concat(subscriptions);
      },
    }) || (() => Promise.resolve([]))
  )();

/**
 * Request a purchase for product. This will be received in `PurchaseUpdatedListener`.
 * Request a purchase for a product (consumables or non-consumables).

The response will be received through the `PurchaseUpdatedListener`.

:::note
`andDangerouslyFinishTransactionAutomatically` defaults to false. We recommend
always keeping at false, and verifying the transaction receipts on the server-side.
:::

## Signature

```ts
requestPurchase(
 The product's sku/ID 
  sku,

  
   * You should set this to false and call finishTransaction manually when you have delivered the purchased goods to the user.
   * @default false
   
  andDangerouslyFinishTransactionAutomaticallyIOS = false,

  /** Specifies an optional obfuscated string that is uniquely associated with the user's account in your app. 
  obfuscatedAccountIdAndroid,

  Specifies an optional obfuscated string that is uniquely associated with the user's profile in your app. 
  obfuscatedProfileIdAndroid,

   The purchaser's user ID 
  applicationUsername,
): Promise<ProductPurchase>;
```

## Usage

```tsx
import React, {useCallback} from 'react';
import {Button} from 'react-native';
import {requestPurchase, Product, Sku, getProducts} from 'react-native-iap';

const App = () => {
  const products = useCallback(
    async () => getProducts(['com.example.product']),
    [],
  );

  const handlePurchase = async (sku: Sku) => {
    await requestPurchase({sku});
  };

  return (
    <>
      {products.map((product) => (
        <Button
          key={product.productId}
          title="Buy product"
          onPress={() => handlePurchase(product.productId)}
        />
      ))}
    </>
  );
};
```

 */

export const requestPurchase = ({
  sku,
  andDangerouslyFinishTransactionAutomaticallyIOS = false,
  obfuscatedAccountIdAndroid,
  obfuscatedProfileIdAndroid,
<<<<<<< HEAD
  skus,
  isOfferPersonalized,
=======
  appAccountToken,
  skus, // Android Billing V5
  isOfferPersonalized = undefined, // Android Billing V5
  quantity,
  withOffer,
>>>>>>> 68b7e095
}: RequestPurchase): Promise<ProductPurchase | void> =>
  (
    Platform.select({
      ios: async () => {
        if (!sku) {
          return Promise.reject(new Error('sku is required for iOS purchase'));
        }
        if (andDangerouslyFinishTransactionAutomaticallyIOS) {
          console.warn(
            'You are dangerously allowing react-native-iap to finish your transaction automatically. You should set andDangerouslyFinishTransactionAutomatically to false when calling requestPurchase and call finishTransaction manually when you have delivered the purchased goods to the user. It defaults to true to provide backwards compatibility. Will default to false in version 4.0.0.',
          );
        }
        if (isIosStorekit2()) {
          const offer = offerSk2Map(withOffer);

          return RNIapIosSk2.buyProduct(
            sku,
            andDangerouslyFinishTransactionAutomaticallyIOS,
            appAccountToken,
            quantity ?? -1,
            offer,
          );
        } else {
          return RNIapIos.buyProduct(
            sku,
            andDangerouslyFinishTransactionAutomaticallyIOS,
            appAccountToken,
            quantity ?? -1,
            offerToRecord(withOffer),
          );
        }
      },
      android: async () => {
        if (isAmazon) {
          if (!sku) {
            return Promise.reject(
              new Error('sku is required for Amazon purchase'),
            );
          }
          return RNIapAmazonModule.buyItemByType(sku);
        } else {
          if (!sku?.length && !sku) {
            return Promise.reject(
              new Error('skus is required for Android purchase'),
            );
          }
          return getAndroidModule().buyItemByType(
            ANDROID_ITEM_TYPE_IAP,
            skus?.length ? skus : [sku],
            undefined,
            -1,
            obfuscatedAccountIdAndroid,
            obfuscatedProfileIdAndroid,
            [],
            isOfferPersonalized ?? false,
          );
        }
      },
    }) || Promise.resolve
  )();

/**
 * Request a purchase for product. This will be received in `PurchaseUpdatedListener`.
 * Request a purchase for a subscription.

The response will be received through the `PurchaseUpdatedListener`.

:::note
`andDangerouslyFinishTransactionAutomatically` defaults to false. We recommend
always keeping at false, and verifying the transaction receipts on the server-side.
:::

## Signature

```ts
requestSubscription(
  The product's sku/ID 
  sku,


   * You should set this to false and call finishTransaction manually when you have delivered the purchased goods to the user.
   * @default false

  andDangerouslyFinishTransactionAutomaticallyIOS = false,

   purchaseToken that the user is upgrading or downgrading from (Android). 
  purchaseTokenAndroid,

  UNKNOWN_SUBSCRIPTION_UPGRADE_DOWNGRADE_POLICY, IMMEDIATE_WITH_TIME_PRORATION, IMMEDIATE_AND_CHARGE_PRORATED_PRICE, IMMEDIATE_WITHOUT_PRORATION, DEFERRED 
  prorationModeAndroid = -1,

  /** Specifies an optional obfuscated string that is uniquely associated with the user's account in your app. 
  obfuscatedAccountIdAndroid,

  Specifies an optional obfuscated string that is uniquely associated with the user's profile in your app. 
  obfuscatedProfileIdAndroid,

  The purchaser's user ID 
  applicationUsername,
): Promise<SubscriptionPurchase>
```

## Usage

```tsx
import React, {useCallback} from 'react';
import {Button} from 'react-native';
import {
  requestSubscription,
  Product,
  Sku,
  getSubscriptions,
} from 'react-native-iap';

const App = () => {
  const subscriptions = useCallback(
    async () => getSubscriptions(['com.example.subscription']),
    [],
  );

  const handlePurchase = async (sku: Sku) => {
    await requestSubscription({sku});
  };

  return (
    <>
      {subscriptions.map((subscription) => (
        <Button
          key={subscription.productId}
          title="Buy subscription"
          onPress={() => handlePurchase(subscription.productId)}
        />
      ))}
    </>
  );
};
```
 */
export const requestSubscription = ({
  sku,
  andDangerouslyFinishTransactionAutomaticallyIOS = false,
  purchaseTokenAndroid,
  prorationModeAndroid = -1,
  obfuscatedAccountIdAndroid,
  obfuscatedProfileIdAndroid,
<<<<<<< HEAD
  isOfferPersonalized = undefined,
=======
  subscriptionOffers = undefined, // Android Billing V5
  isOfferPersonalized = undefined, // Android Billing V5
  appAccountToken,
  quantity,
  withOffer,
>>>>>>> 68b7e095
}: RequestSubscription): Promise<SubscriptionPurchase | null | void> =>
  (
    Platform.select({
      ios: async () => {
        if (!sku) {
          return Promise.reject(
            new Error('sku is required for iOS subscription'),
          );
        }
        if (andDangerouslyFinishTransactionAutomaticallyIOS) {
          console.warn(
            'You are dangerously allowing react-native-iap to finish your transaction automatically. You should set andDangerouslyFinishTransactionAutomatically to false when calling requestPurchase and call finishTransaction manually when you have delivered the purchased goods to the user. It defaults to true to provide backwards compatibility. Will default to false in version 4.0.0.',
          );
        }

        if (isIosStorekit2()) {
          const offer = offerSk2Map(withOffer);

          return RNIapIosSk2.buyProduct(
            sku,
            andDangerouslyFinishTransactionAutomaticallyIOS,
            appAccountToken,
            quantity ?? -1,
            offer,
          );
        } else {
          return RNIapIos.buyProduct(
            sku,
            andDangerouslyFinishTransactionAutomaticallyIOS,
            appAccountToken,
            quantity ?? -1,
            offerToRecord(withOffer),
          );
        }
      },
      android: async () => {
        if (isAmazon) {
          if (!sku) {
            return Promise.reject(
              new Error('sku is required for Amazon purchase'),
            );
          }
          return RNIapAmazonModule.buyItemByType(sku);
        } else {
          if (!subscriptionOffers?.length) {
            return Promise.reject(
              'subscriptionOffers are required for Google Play Subscriptions',
            );
          }
          return RNIapModule.buyItemByType(
            ANDROID_ITEM_TYPE_SUBSCRIPTION,
            subscriptionOffers?.map((so) => so.sku),
            purchaseTokenAndroid,
            prorationModeAndroid,
            obfuscatedAccountIdAndroid,
            obfuscatedProfileIdAndroid,
            subscriptionOffers?.map((so) => so.offerToken),
            isOfferPersonalized ?? false,
          );
        }
      },
    }) || (() => Promise.resolve(null))
  )();

/**
 * Finish Transaction (both platforms)
 *   Abstracts  Finish Transaction
 *   iOS: Tells StoreKit that you have delivered the purchase to the user and StoreKit can now let go of the transaction.
 *   Call this after you have persisted the purchased state to your server or local data in your app.
 *   `react-native-iap` will continue to deliver the purchase updated events with the successful purchase until you finish the transaction. **Even after the app has relaunched.**
 *   Android: it will consume purchase for consumables and acknowledge purchase for non-consumables.
 *   
```tsx
import React from 'react';
import {Button} from 'react-native';
import {finishTransaction} from 'react-native-iap';

const App = () => {
  const handlePurchase = async () => {
    // ... handle the purchase request

    const result = finishTransaction(purchase);
  };

  return <Button title="Buy product" onPress={handlePurchase} />;
};
``` 
 */
export const finishTransaction = ({
  purchase,
  isConsumable,
  developerPayloadAndroid,
}: {
  purchase: ProductPurchase | SubscriptionPurchase;
  isConsumable?: boolean;
  developerPayloadAndroid?: string;
}): Promise<PurchaseResult | boolean> => {
  return (
    Platform.select({
      ios: async () => {
        const transactionId = purchase.transactionId;

        if (!transactionId) {
          return Promise.reject(
            new Error('transactionId required to finish iOS transaction'),
          );
        }
        return getIosModule().finishTransaction(transactionId);
      },
      android: async () => {
        if (purchase?.purchaseToken) {
          if (isConsumable) {
            return getAndroidModule().consumeProduct(
              purchase.purchaseToken,
              developerPayloadAndroid,
            );
          } else if (
            purchase.userIdAmazon ||
            (!purchase.isAcknowledgedAndroid &&
              purchase.purchaseStateAndroid === PurchaseStateAndroid.PURCHASED)
          ) {
            return getAndroidModule().acknowledgePurchase(
              purchase.purchaseToken,
              developerPayloadAndroid,
            );
          } else {
            return Promise.reject(
              new Error('purchase is not suitable to be purchased'),
            );
          }
        }
        return Promise.reject(
          new Error('purchase is not suitable to be purchased'),
        );
      },
    }) || (() => Promise.reject(new Error('Unsupported Platform')))
  )();
<<<<<<< HEAD
};

/**
 * Clear Transaction (iOS only)
 *   Finish remaining transactions. Related to issue #257 and #801
 *     link : https://github.com/dooboolab/react-native-iap/issues/257
 *            https://github.com/dooboolab/react-native-iap/issues/801
 * @returns {Promise<void>}
 */
export const clearTransactionIOS = (): Promise<void> =>
  getIosModule().clearTransaction();

/**
 * Clear valid Products (iOS only)
 *   Remove all products which are validated by Apple server.
 * @returns {void}
 */
export const clearProductsIOS = (): Promise<void> =>
  getIosModule().clearProducts();

/**
 * Acknowledge a product (on Android.) No-op on iOS.
 * @param {string} token The product's token (on Android)
 * @returns {Promise<PurchaseResult | void>}
 */
export const acknowledgePurchaseAndroid = ({
  token,
  developerPayload,
}: {
  token: string;
  developerPayload?: string;
}): Promise<PurchaseResult | boolean | void> => {
  return getAndroidModule().acknowledgePurchase(token, developerPayload);
};

/**
 * Deep link to subscriptions screen on Android. No-op on iOS.
 * @param {string} sku The product's SKU (on Android)
 * @returns {Promise<void>}
 */
export const deepLinkToSubscriptionsAndroid = async ({
  sku,
}: {
  sku: Sku;
}): Promise<void> => {
  checkNativeAndroidAvailable();

  return Linking.openURL(
    `https://play.google.com/store/account/subscriptions?package=${await RNIapModule.getPackageName()}&sku=${sku}`,
  );
};

/**
 * Should Add Store Payment (iOS only)
 *   Indicates the the App Store purchase should continue from the app instead of the App Store.
 * @returns {Promise<Product | null>} promoted product
 */
export const getPromotedProductIOS = (): Promise<Product | null> =>
  getIosModule().promotedProduct();

/**
 * Buy the currently selected promoted product (iOS only)
 *   Initiates the payment process for a promoted product. Should only be called in response to the `iap-promoted-product` event.
 * @returns {Promise<void>}
 */
export const buyPromotedProductIOS = (): Promise<void> =>
  getIosModule().buyPromotedProduct();

const TEST_RECEIPT = 21007;
const requestAgnosticReceiptValidationIos = async (
  receiptBody: Record<string, unknown>,
): Promise<ReceiptValidationResponse | false> => {
  const response = await enhancedFetch<ReceiptValidationResponse>(
    'https://buy.itunes.apple.com/verifyReceipt',
    {
      method: 'POST',
      body: receiptBody,
    },
  );

  // Best practice is to check for test receipt and check sandbox instead
  // https://developer.apple.com/documentation/appstorereceipts/verifyreceipt
  if (response && response.status === TEST_RECEIPT) {
    const testResponse = await enhancedFetch<ReceiptValidationResponse>(
      'https://sandbox.itunes.apple.com/verifyReceipt',
      {
        method: 'POST',
        body: receiptBody,
      },
    );

    return testResponse;
  }

  return response;
};

/**
 * Buy products or subscriptions with offers (iOS only)
 *
 * Runs the payment process with some info you must fetch
 * from your server.
 * @param {string} sku The product identifier
 * @param {string} forUser  An user identifier on you system
 * @param {Apple.PaymentDiscount} withOffer The offer information
 * @param {string} withOffer.identifier The offer identifier
 * @param {string} withOffer.keyIdentifier Key identifier that it uses to generate the signature
 * @param {string} withOffer.nonce An UUID returned from the server
 * @param {string} withOffer.signature The actual signature returned from the server
 * @param {number} withOffer.timestamp The timestamp of the signature
 * @returns {Promise<void>}
 */
export const requestPurchaseWithOfferIOS = ({
  sku,
  forUser,
  withOffer,
}: {
  sku: Sku;
  forUser: string;
  withOffer: Apple.PaymentDiscount;
}): Promise<Purchase> =>
  getIosModule().buyProductWithOffer(sku, forUser, offerToRecord(withOffer));

/**
 * Validate receipt for iOS.
 * @param {object} receiptBody the receipt body to send to apple server.
 * @param {boolean} isTest whether this is in test environment which is sandbox.
 * @returns {Promise<Apple.ReceiptValidationResponse | false>}
 */
export const validateReceiptIos = async ({
  receiptBody,
  isTest,
}: {
  receiptBody: Record<string, unknown>;
  isTest?: boolean;
}): Promise<ReceiptValidationResponse | false> => {
  if (isTest == null) {
    return await requestAgnosticReceiptValidationIos(receiptBody);
  }

  const url = isTest
    ? 'https://sandbox.itunes.apple.com/verifyReceipt'
    : 'https://buy.itunes.apple.com/verifyReceipt';

  return await enhancedFetch<ReceiptValidationResponse>(url, {
    method: 'POST',
    body: receiptBody,
  });
};

/**
 * Validate receipt for Android. NOTE: This method is here for debugging purposes only. Including
 * your access token in the binary you ship to users is potentially dangerous.
 * Use server side validation instead for your production builds
 * @param {string} packageName package name of your app.
 * @param {string} productId product id for your in app product.
 * @param {string} productToken token for your purchase.
 * @param {string} accessToken accessToken from googleApis.
 * @param {boolean} isSub whether this is subscription or inapp. `true` for subscription.
 * @returns {Promise<object>}
 */
export const validateReceiptAndroid = async ({
  packageName,
  productId,
  productToken,
  accessToken,
  isSub,
}: {
  packageName: string;
  productId: string;
  productToken: string;
  accessToken: string;
  isSub?: boolean;
}): Promise<Android.ReceiptType> => {
  const type = isSub ? 'subscriptions' : 'products';

  const url =
    'https://androidpublisher.googleapis.com/androidpublisher/v3/applications' +
    `/${packageName}/purchases/${type}/${productId}` +
    `/tokens/${productToken}?access_token=${accessToken}`;

  return await enhancedFetch<Android.ReceiptType>(url);
};

/**
 * Validate receipt for Amazon. NOTE: This method is here for debugging purposes only. Including
 * your developer secret in the binary you ship to users is potentially dangerous.
 * Use server side validation instead for your production builds
 * @param {string} developerSecret: from the Amazon developer console.
 * @param {string} userId who purchased the item.
 * @param {string} receiptId long obfuscated string returned when purchasing the item
 * @param {boolean} useSandbox Defaults to true, use sandbox environment or production.
 * @returns {Promise<object>}
 */
export const validateReceiptAmazon = async ({
  developerSecret,
  userId,
  receiptId,
  useSandbox = true,
}: {
  developerSecret: string;
  userId: string;
  receiptId: string;
  useSandbox: boolean;
}): Promise<Amazon.ReceiptType> => {
  const sandBoxUrl = useSandbox ? 'sandbox/' : '';
  const url = `https://appstore-sdk.amazon.com/${sandBoxUrl}version/1.0/verifyReceiptId/developer/${developerSecret}/user/${userId}/receiptId/${receiptId}`;

  return await enhancedFetch<Amazon.ReceiptType>(url);
};

/**
 * Get the current receipt base64 encoded in IOS.
 * @param {forceRefresh?:boolean}
 * @returns {Promise<ProductPurchase[]>}
 */
export const getPendingPurchasesIOS = async (): Promise<ProductPurchase[]> =>
  getIosModule().getPendingTransactions();

/**
 * Get the current receipt base64 encoded in IOS.
 * @param {forceRefresh?:boolean}
 * @returns {Promise<string>}
 */
export const getReceiptIOS = async ({
  forceRefresh,
}: {
  forceRefresh?: boolean;
}): Promise<string> => getIosModule().requestReceipt(forceRefresh ?? false);

/**
 * Launches a modal to register the redeem offer code in IOS.
 * @returns {Promise<null>}
 */
export const presentCodeRedemptionSheetIOS = async (): Promise<null> =>
  getIosModule().presentCodeRedemptionSheet();
=======
};
>>>>>>> 68b7e095
<|MERGE_RESOLUTION|>--- conflicted
+++ resolved
@@ -1,12 +1,3 @@
-<<<<<<< HEAD
-import {Linking, NativeModules, Platform} from 'react-native';
-import type {ResponseBody as ReceiptValidationResponse} from '@jeremybarbet/apple-api-types';
-
-import type * as Amazon from './types/amazon';
-import type * as Android from './types/android';
-import type * as Apple from './types/apple';
-import {offerToRecord} from './types/apple';
-=======
 import {NativeModules, Platform} from 'react-native';
 
 import * as IapAmazon from './modules/amazon';
@@ -20,7 +11,6 @@
   productSk2Map,
   subscriptionSk2Map,
 } from './types/appleSk2';
->>>>>>> 68b7e095
 import {
   fillProductsWithAdditionalData,
   getAndroidModule,
@@ -36,21 +26,6 @@
   Product,
   ProductPurchase,
   ProductType,
-<<<<<<< HEAD
-  Purchase,
-  PurchaseResult,
-  RequestPurchase,
-  RequestSubscription,
-  Sku,
-  Subscription,
-  SubscriptionPurchase,
-} from './types';
-import {InstallSourceAndroid, PurchaseStateAndroid} from './types';
-
-const {RNIapIos, RNIapModule, RNIapAmazonModule} = NativeModules;
-const ANDROID_ITEM_TYPE_SUBSCRIPTION = ProductType.subs;
-const ANDROID_ITEM_TYPE_IAP = ProductType.inapp;
-=======
   PurchaseResult,
   RequestPurchase,
   RequestSubscription,
@@ -58,7 +33,6 @@
   SubscriptionPurchase,
 } from './types';
 import {PurchaseStateAndroid} from './types';
->>>>>>> 68b7e095
 
 export {IapAndroid, IapAmazon, IapIos, IapIosSk2, isIosStorekit2};
 
@@ -116,33 +90,6 @@
 
   return <View />;
 };
-<<<<<<< HEAD
-
-export const getNativeModule = ():
-  | typeof RNIapModule
-  | typeof RNIapAmazonModule
-  | typeof RNIapIos => {
-  return isAndroid ? getAndroidModule() : getIosModule();
-};
-
-/**
- * Init module for purchase flow. Required on Android. In ios it will check whether user canMakePayment.
- * ## Usage
-
-```tsx
-import React, {useEffect} from 'react';
-import {View} from 'react-native';
-import {initConnection} from 'react-native-iap';
-
-const App = () => {
-  useEffect(() => {
-    void initConnection();
-  }, []);
-
-  return <View />;
-};
-=======
->>>>>>> 68b7e095
 ```
  */
 export const initConnection = (): Promise<boolean> =>
@@ -231,10 +178,6 @@
   (
     Platform.select({
       ios: async () => {
-<<<<<<< HEAD
-        const items = (await getIosModule().getItems(skus)) as Product[];
-
-=======
         let items: Product[];
         if (isIosStorekit2()) {
           items = ((await RNIapIosSk2.getItems(skus)) as ProductSk2[]).map(
@@ -243,7 +186,6 @@
         } else {
           items = (await RNIapIos.getItems(skus)) as Product[];
         }
->>>>>>> 68b7e095
         return items.filter(
           (item: Product) =>
             skus.includes(item.productId) && item.type === 'iap',
@@ -289,9 +231,6 @@
   (
     Platform.select({
       ios: async () => {
-<<<<<<< HEAD
-        const items = (await getIosModule().getItems(skus)) as Subscription[];
-=======
         let items: Subscription[];
         if (isIosStorekit2()) {
           items = ((await RNIapIosSk2.getItems(skus)) as ProductSk2[]).map(
@@ -300,7 +239,6 @@
         } else {
           items = (await RNIapIos.getItems(skus)) as Subscription[];
         }
->>>>>>> 68b7e095
 
         return items.filter(
           (item: Subscription) =>
@@ -340,11 +278,8 @@
   return <View />;
 };
 ```
-<<<<<<< HEAD
-=======
 @param {alsoPublishToEventListener}:boolean When `true`, every element will also be pushed to the purchaseUpdated listener.
 Note that this is only for backaward compatiblity. It won't publish to transactionUpdated (Storekit2) Defaults to `false`
->>>>>>> 68b7e095
  */
 export const getPurchaseHistory = ({
   alsoPublishToEventListener = false,
@@ -450,11 +385,8 @@
   )
 };
 ```
-<<<<<<< HEAD
-=======
 @param {alsoPublishToEventListener}:boolean When `true`, every element will also be pushed to the purchaseUpdated listener.
 Note that this is only for backaward compatiblity. It won't publish to transactionUpdated (Storekit2) Defaults to `false`
->>>>>>> 68b7e095
  * 
  */
 export const getAvailablePurchases = ({
@@ -558,16 +490,11 @@
   andDangerouslyFinishTransactionAutomaticallyIOS = false,
   obfuscatedAccountIdAndroid,
   obfuscatedProfileIdAndroid,
-<<<<<<< HEAD
-  skus,
-  isOfferPersonalized,
-=======
   appAccountToken,
   skus, // Android Billing V5
   isOfferPersonalized = undefined, // Android Billing V5
   quantity,
   withOffer,
->>>>>>> 68b7e095
 }: RequestPurchase): Promise<ProductPurchase | void> =>
   (
     Platform.select({
@@ -713,15 +640,11 @@
   prorationModeAndroid = -1,
   obfuscatedAccountIdAndroid,
   obfuscatedProfileIdAndroid,
-<<<<<<< HEAD
-  isOfferPersonalized = undefined,
-=======
   subscriptionOffers = undefined, // Android Billing V5
   isOfferPersonalized = undefined, // Android Billing V5
   appAccountToken,
   quantity,
   withOffer,
->>>>>>> 68b7e095
 }: RequestSubscription): Promise<SubscriptionPurchase | null | void> =>
   (
     Platform.select({
@@ -859,243 +782,4 @@
       },
     }) || (() => Promise.reject(new Error('Unsupported Platform')))
   )();
-<<<<<<< HEAD
-};
-
-/**
- * Clear Transaction (iOS only)
- *   Finish remaining transactions. Related to issue #257 and #801
- *     link : https://github.com/dooboolab/react-native-iap/issues/257
- *            https://github.com/dooboolab/react-native-iap/issues/801
- * @returns {Promise<void>}
- */
-export const clearTransactionIOS = (): Promise<void> =>
-  getIosModule().clearTransaction();
-
-/**
- * Clear valid Products (iOS only)
- *   Remove all products which are validated by Apple server.
- * @returns {void}
- */
-export const clearProductsIOS = (): Promise<void> =>
-  getIosModule().clearProducts();
-
-/**
- * Acknowledge a product (on Android.) No-op on iOS.
- * @param {string} token The product's token (on Android)
- * @returns {Promise<PurchaseResult | void>}
- */
-export const acknowledgePurchaseAndroid = ({
-  token,
-  developerPayload,
-}: {
-  token: string;
-  developerPayload?: string;
-}): Promise<PurchaseResult | boolean | void> => {
-  return getAndroidModule().acknowledgePurchase(token, developerPayload);
-};
-
-/**
- * Deep link to subscriptions screen on Android. No-op on iOS.
- * @param {string} sku The product's SKU (on Android)
- * @returns {Promise<void>}
- */
-export const deepLinkToSubscriptionsAndroid = async ({
-  sku,
-}: {
-  sku: Sku;
-}): Promise<void> => {
-  checkNativeAndroidAvailable();
-
-  return Linking.openURL(
-    `https://play.google.com/store/account/subscriptions?package=${await RNIapModule.getPackageName()}&sku=${sku}`,
-  );
-};
-
-/**
- * Should Add Store Payment (iOS only)
- *   Indicates the the App Store purchase should continue from the app instead of the App Store.
- * @returns {Promise<Product | null>} promoted product
- */
-export const getPromotedProductIOS = (): Promise<Product | null> =>
-  getIosModule().promotedProduct();
-
-/**
- * Buy the currently selected promoted product (iOS only)
- *   Initiates the payment process for a promoted product. Should only be called in response to the `iap-promoted-product` event.
- * @returns {Promise<void>}
- */
-export const buyPromotedProductIOS = (): Promise<void> =>
-  getIosModule().buyPromotedProduct();
-
-const TEST_RECEIPT = 21007;
-const requestAgnosticReceiptValidationIos = async (
-  receiptBody: Record<string, unknown>,
-): Promise<ReceiptValidationResponse | false> => {
-  const response = await enhancedFetch<ReceiptValidationResponse>(
-    'https://buy.itunes.apple.com/verifyReceipt',
-    {
-      method: 'POST',
-      body: receiptBody,
-    },
-  );
-
-  // Best practice is to check for test receipt and check sandbox instead
-  // https://developer.apple.com/documentation/appstorereceipts/verifyreceipt
-  if (response && response.status === TEST_RECEIPT) {
-    const testResponse = await enhancedFetch<ReceiptValidationResponse>(
-      'https://sandbox.itunes.apple.com/verifyReceipt',
-      {
-        method: 'POST',
-        body: receiptBody,
-      },
-    );
-
-    return testResponse;
-  }
-
-  return response;
-};
-
-/**
- * Buy products or subscriptions with offers (iOS only)
- *
- * Runs the payment process with some info you must fetch
- * from your server.
- * @param {string} sku The product identifier
- * @param {string} forUser  An user identifier on you system
- * @param {Apple.PaymentDiscount} withOffer The offer information
- * @param {string} withOffer.identifier The offer identifier
- * @param {string} withOffer.keyIdentifier Key identifier that it uses to generate the signature
- * @param {string} withOffer.nonce An UUID returned from the server
- * @param {string} withOffer.signature The actual signature returned from the server
- * @param {number} withOffer.timestamp The timestamp of the signature
- * @returns {Promise<void>}
- */
-export const requestPurchaseWithOfferIOS = ({
-  sku,
-  forUser,
-  withOffer,
-}: {
-  sku: Sku;
-  forUser: string;
-  withOffer: Apple.PaymentDiscount;
-}): Promise<Purchase> =>
-  getIosModule().buyProductWithOffer(sku, forUser, offerToRecord(withOffer));
-
-/**
- * Validate receipt for iOS.
- * @param {object} receiptBody the receipt body to send to apple server.
- * @param {boolean} isTest whether this is in test environment which is sandbox.
- * @returns {Promise<Apple.ReceiptValidationResponse | false>}
- */
-export const validateReceiptIos = async ({
-  receiptBody,
-  isTest,
-}: {
-  receiptBody: Record<string, unknown>;
-  isTest?: boolean;
-}): Promise<ReceiptValidationResponse | false> => {
-  if (isTest == null) {
-    return await requestAgnosticReceiptValidationIos(receiptBody);
-  }
-
-  const url = isTest
-    ? 'https://sandbox.itunes.apple.com/verifyReceipt'
-    : 'https://buy.itunes.apple.com/verifyReceipt';
-
-  return await enhancedFetch<ReceiptValidationResponse>(url, {
-    method: 'POST',
-    body: receiptBody,
-  });
-};
-
-/**
- * Validate receipt for Android. NOTE: This method is here for debugging purposes only. Including
- * your access token in the binary you ship to users is potentially dangerous.
- * Use server side validation instead for your production builds
- * @param {string} packageName package name of your app.
- * @param {string} productId product id for your in app product.
- * @param {string} productToken token for your purchase.
- * @param {string} accessToken accessToken from googleApis.
- * @param {boolean} isSub whether this is subscription or inapp. `true` for subscription.
- * @returns {Promise<object>}
- */
-export const validateReceiptAndroid = async ({
-  packageName,
-  productId,
-  productToken,
-  accessToken,
-  isSub,
-}: {
-  packageName: string;
-  productId: string;
-  productToken: string;
-  accessToken: string;
-  isSub?: boolean;
-}): Promise<Android.ReceiptType> => {
-  const type = isSub ? 'subscriptions' : 'products';
-
-  const url =
-    'https://androidpublisher.googleapis.com/androidpublisher/v3/applications' +
-    `/${packageName}/purchases/${type}/${productId}` +
-    `/tokens/${productToken}?access_token=${accessToken}`;
-
-  return await enhancedFetch<Android.ReceiptType>(url);
-};
-
-/**
- * Validate receipt for Amazon. NOTE: This method is here for debugging purposes only. Including
- * your developer secret in the binary you ship to users is potentially dangerous.
- * Use server side validation instead for your production builds
- * @param {string} developerSecret: from the Amazon developer console.
- * @param {string} userId who purchased the item.
- * @param {string} receiptId long obfuscated string returned when purchasing the item
- * @param {boolean} useSandbox Defaults to true, use sandbox environment or production.
- * @returns {Promise<object>}
- */
-export const validateReceiptAmazon = async ({
-  developerSecret,
-  userId,
-  receiptId,
-  useSandbox = true,
-}: {
-  developerSecret: string;
-  userId: string;
-  receiptId: string;
-  useSandbox: boolean;
-}): Promise<Amazon.ReceiptType> => {
-  const sandBoxUrl = useSandbox ? 'sandbox/' : '';
-  const url = `https://appstore-sdk.amazon.com/${sandBoxUrl}version/1.0/verifyReceiptId/developer/${developerSecret}/user/${userId}/receiptId/${receiptId}`;
-
-  return await enhancedFetch<Amazon.ReceiptType>(url);
-};
-
-/**
- * Get the current receipt base64 encoded in IOS.
- * @param {forceRefresh?:boolean}
- * @returns {Promise<ProductPurchase[]>}
- */
-export const getPendingPurchasesIOS = async (): Promise<ProductPurchase[]> =>
-  getIosModule().getPendingTransactions();
-
-/**
- * Get the current receipt base64 encoded in IOS.
- * @param {forceRefresh?:boolean}
- * @returns {Promise<string>}
- */
-export const getReceiptIOS = async ({
-  forceRefresh,
-}: {
-  forceRefresh?: boolean;
-}): Promise<string> => getIosModule().requestReceipt(forceRefresh ?? false);
-
-/**
- * Launches a modal to register the redeem offer code in IOS.
- * @returns {Promise<null>}
- */
-export const presentCodeRedemptionSheetIOS = async (): Promise<null> =>
-  getIosModule().presentCodeRedemptionSheet();
-=======
-};
->>>>>>> 68b7e095
+};