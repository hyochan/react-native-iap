import {
  EmitterSubscription,
  Linking,
  NativeEventEmitter,
  NativeModules,
  Platform,
} from 'react-native';

import type * as Amazon from './types/amazon';
import type * as Android from './types/android';
import type * as Apple from './types/apple';
import {ReceiptValidationStatus} from './types/apple';
<<<<<<< HEAD
import type {
=======
import {
  IAPErrorCode,
>>>>>>> a8d5a1bb
  InAppPurchase,
  Product,
  ProductCommon,
  ProductPurchase,
  PurchaseError,
  PurchaseResult,
  RequestPurchase,
  RequestSubscription,
  Subscription,
  SubscriptionPurchase,
} from './types';
import {
  IAPErrorCode,
  InstallSourceAndroid,
  PurchaseStateAndroid,
} from './types';

const {RNIapIos, RNIapModule, RNIapAmazonModule} = NativeModules;
const isAndroid = Platform.OS === 'android';
const ANDROID_ITEM_TYPE_SUBSCRIPTION = 'subs';
const ANDROID_ITEM_TYPE_IAP = 'inapp';

export const getInstallSourceAndroid = (): InstallSourceAndroid => {
  return RNIapModule
    ? InstallSourceAndroid.GOOGLE_PLAY
    : InstallSourceAndroid.AMAZON;
};

const checkNativeAndroidAvailable = (): void => {
  if (!RNIapModule && !RNIapAmazonModule) {
    throw new Error(IAPErrorCode.E_IAP_NOT_AVAILABLE);
  }
};

const getAndroidModule = (): typeof RNIapModule | typeof RNIapAmazonModule => {
  checkNativeAndroidAvailable();

  return RNIapModule ? RNIapModule : RNIapAmazonModule;
};

const checkNativeIOSAvailable = (): void => {
  if (!RNIapIos) {
    throw new Error(IAPErrorCode.E_IAP_NOT_AVAILABLE);
  }
};

const getIosModule = (): typeof RNIapIos => {
  checkNativeIOSAvailable();

  return RNIapIos;
};

const getNativeModule = ():
  | typeof RNIapModule
  | typeof RNIapAmazonModule
  | typeof RNIapIos => {
  if (isAndroid) {
    return getAndroidModule();
  }

  return getIosModule();
};

/**
 * Init module for purchase flow. Required on Android. In ios it will check whether user canMakePayment.
 * @returns {Promise<boolean>}
 */
export const initConnection = (): Promise<boolean> =>
  getNativeModule().initConnection();

/**
 * End module for purchase flow.
 * @returns {Promise<void>}
 */
export const endConnection = (): Promise<void> =>
  getNativeModule().endConnection();

/**
 * Consume all 'ghost' purchases (that is, pending payment that already failed but is still marked as pending in Play Store cache). Android only.
 * @returns {Promise<boolean>}
 */
export const flushFailedPurchasesCachedAsPendingAndroid = (): Promise<
  string[]
> => getAndroidModule().flushFailedPurchasesCachedAsPending();

/**
 * Fill products with additional data
 * @param {Array<ProductCommon>} products Products
 */
const fillProductsAdditionalData = async (
  products: Array<ProductCommon>,
): Promise<Array<ProductCommon>> => {
  // Amazon
  if (RNIapAmazonModule) {
    // On amazon we must get the user marketplace to detect the currency
    const user = await RNIapAmazonModule.getUser();

    const currencies = {
      CA: 'CAD',
      ES: 'EUR',
      AU: 'AUD',
      DE: 'EUR',
      IN: 'INR',
      US: 'USD',
      JP: 'JPY',
      GB: 'GBP',
      IT: 'EUR',
      BR: 'BRL',
      FR: 'EUR',
    };

    const currency =
      currencies[user.userMarketplaceAmazon as keyof typeof currencies];

    // Add currency to products
    products.forEach((product) => {
      if (currency) {
        product.currency = currency;
      }
    });
  }

  return products;
};

/**
 * Get a list of products (consumable and non-consumable items, but not subscriptions)
 * @param {string[]} skus The item skus
 * @returns {Promise<Product[]>}
 */
export const getProducts = (skus: string[]): Promise<Array<Product>> =>
  (
    Platform.select({
      ios: async () => {
        const items = await getIosModule().getItems(skus);

        return items.filter((item: Product) => skus.includes(item.productId));
      },
      android: async () => {
        const products = await getAndroidModule().getItemsByType(
          ANDROID_ITEM_TYPE_IAP,
          skus,
        );

        return fillProductsAdditionalData(products);
      },
    }) || Promise.resolve
  )();

/**
 * Get a list of subscriptions
 * @param {string[]} skus The item skus
 * @returns {Promise<Subscription[]>}
 */
export const getSubscriptions = (skus: string[]): Promise<Subscription[]> =>
  (
    Platform.select({
      ios: async () => {
        const items = await getIosModule().getItems(skus);

        return items.filter((item: Subscription) =>
          skus.includes(item.productId),
        );
      },
      android: async () => {
        const subscriptions = await getAndroidModule().getItemsByType(
          ANDROID_ITEM_TYPE_SUBSCRIPTION,
          skus,
        );

        return fillProductsAdditionalData(subscriptions);
      },
    }) || Promise.resolve
  )();

/**
 * Gets an inventory of purchases made by the user regardless of consumption status
 * @returns {Promise<(InAppPurchase | SubscriptionPurchase)[]>}
 */
export const getPurchaseHistory = (): Promise<
  (InAppPurchase | SubscriptionPurchase)[]
> =>
  (
    Platform.select({
      ios: async () => {
        return getIosModule().getAvailableItems();
      },
      android: async () => {
        if (RNIapAmazonModule) {
          return await RNIapAmazonModule.getAvailableItems();
        }

        const products = await getAndroidModule().getPurchaseHistoryByType(
          ANDROID_ITEM_TYPE_IAP,
        );

        const subscriptions = await getAndroidModule().getPurchaseHistoryByType(
          ANDROID_ITEM_TYPE_SUBSCRIPTION,
        );

        return products.concat(subscriptions);
      },
    }) || Promise.resolve
  )();

/**
 * Get all purchases made by the user (either non-consumable, or haven't been consumed yet)
 * @returns {Promise<(InAppPurchase | SubscriptionPurchase)[]>}
 */
export const getAvailablePurchases = (): Promise<
  (InAppPurchase | SubscriptionPurchase)[]
> =>
  (
    Platform.select({
      ios: async () => {
        return getIosModule().getAvailableItems();
      },
      android: async () => {
        if (RNIapAmazonModule) {
          return await RNIapAmazonModule.getAvailableItems();
        }

        const products = await getAndroidModule().getAvailableItemsByType(
          ANDROID_ITEM_TYPE_IAP,
        );

        const subscriptions = await getAndroidModule().getAvailableItemsByType(
          ANDROID_ITEM_TYPE_SUBSCRIPTION,
        );

        return products.concat(subscriptions);
      },
    }) || Promise.resolve
  )();

/**
 * Request a purchase for product. This will be received in `PurchaseUpdatedListener`.
 * @param {string} sku The product's sku/ID
 * @param {boolean} [andDangerouslyFinishTransactionAutomaticallyIOS] You should set this to false and call finishTransaction manually when you have delivered the purchased goods to the user. It defaults to true to provide backwards compatibility. Will default to false in version 4.0.0.
 * @param {string} [obfuscatedAccountIdAndroid] Specifies an optional obfuscated string that is uniquely associated with the user's account in your app.
 * @param {string} [obfuscatedProfileIdAndroid] Specifies an optional obfuscated string that is uniquely associated with the user's profile in your app.
 * @returns {Promise<InAppPurchase>}
 */

export const requestPurchase = ({
  sku,
  andDangerouslyFinishTransactionAutomaticallyIOS = false,
  obfuscatedAccountIdAndroid = undefined,
  obfuscatedProfileIdAndroid = undefined,
  applicationUsername = undefined,
}: RequestPurchase): Promise<InAppPurchase> =>
  (
    Platform.select({
      ios: async () => {
        if (andDangerouslyFinishTransactionAutomaticallyIOS) {
          console.warn(
            'You are dangerously allowing react-native-iap to finish your transaction automatically. You should set andDangerouslyFinishTransactionAutomatically to false when calling requestPurchase and call finishTransaction manually when you have delivered the purchased goods to the user. It defaults to true to provide backwards compatibility. Will default to false in version 4.0.0.',
          );
        }

        return getIosModule().buyProduct(
          sku,
          andDangerouslyFinishTransactionAutomaticallyIOS,
        );
      },
      android: async () => {
        return getAndroidModule().buyItemByType(
          ANDROID_ITEM_TYPE_IAP,
          sku,
          null,
          0,
          obfuscatedAccountIdAndroid,
          obfuscatedProfileIdAndroid,
        );
      },
    }) || Promise.resolve
  )();

/**
 * Request a purchase for product. This will be received in `PurchaseUpdatedListener`.
 * @param {string} [sku] The product's sku/ID
 * @param {string} [applicationUsername] The purchaser's user ID
 * @param {boolean} [andDangerouslyFinishTransactionAutomaticallyIOS] You should set this to false and call finishTransaction manually when you have delivered the purchased goods to the user. It defaults to true to provide backwards compatibility. Will default to false in version 4.0.0.
 * @param {string} [purchaseTokenAndroid] purchaseToken that the user is upgrading or downgrading from (Android).
 * @param {ProrationModesAndroid} [prorationModeAndroid] UNKNOWN_SUBSCRIPTION_UPGRADE_DOWNGRADE_POLICY, IMMEDIATE_WITH_TIME_PRORATION, IMMEDIATE_AND_CHARGE_PRORATED_PRICE, IMMEDIATE_WITHOUT_PRORATION, DEFERRED
 * @param {string} [obfuscatedAccountIdAndroid] Specifies an optional obfuscated string that is uniquely associated with the user's account in your app.
 * @param {string} [obfuscatedProfileIdAndroid] Specifies an optional obfuscated string that is uniquely associated with the user's profile in your app.
 * @returns {Promise<SubscriptionPurchase | null>} Promise resolves to null when using proratioModesAndroid=DEFERRED, and to a SubscriptionPurchase otherwise
 */
export const requestSubscription = ({
  sku,
  andDangerouslyFinishTransactionAutomaticallyIOS = false,
  purchaseTokenAndroid = undefined,
  prorationModeAndroid = -1,
  obfuscatedAccountIdAndroid = undefined,
  obfuscatedProfileIdAndroid = undefined,
  applicationUsername = undefined,
}: RequestSubscription): Promise<SubscriptionPurchase | null> =>
  (
    Platform.select({
      ios: async () => {
        if (andDangerouslyFinishTransactionAutomaticallyIOS) {
          console.warn(
            'You are dangerously allowing react-native-iap to finish your transaction automatically. You should set andDangerouslyFinishTransactionAutomatically to false when calling requestPurchase and call finishTransaction manually when you have delivered the purchased goods to the user. It defaults to true to provide backwards compatibility. Will default to false in version 4.0.0.',
          );
        }

        return getIosModule().buyProduct(
          sku,
          andDangerouslyFinishTransactionAutomaticallyIOS,
          applicationUsername,
        );
      },
      android: async () => {
        return getAndroidModule().buyItemByType(
          ANDROID_ITEM_TYPE_SUBSCRIPTION,
          sku,
          purchaseTokenAndroid,
          prorationModeAndroid,
          obfuscatedAccountIdAndroid,
          obfuscatedProfileIdAndroid,
        );
      },
    }) || Promise.resolve
  )();

/**
 * Request a purchase for product. This will be received in `PurchaseUpdatedListener`.
 * @param {string} sku The product's sku/ID
 * @returns {Promise<void>}
 */
export const requestPurchaseWithQuantityIOS = (
  sku: string,
  quantity: number,
): Promise<InAppPurchase> =>
  getIosModule().buyProductWithQuantityIOS(sku, quantity);

/**
 * Finish Transaction (both platforms)
 *   Abstracts  Finish Transaction
 *   iOS: Tells StoreKit that you have delivered the purchase to the user and StoreKit can now let go of the transaction.
 *   Call this after you have persisted the purchased state to your server or local data in your app.
 *   `react-native-iap` will continue to deliver the purchase updated events with the successful purchase until you finish the transaction. **Even after the app has relaunched.**
 *   Android: it will consume purchase for consumables and acknowledge purchase for non-consumables.
 * @param {object} purchase The purchase that you would like to finish.
 * @param {boolean} isConsumable Checks if purchase is consumable. Has effect on `android`.
 * @param {string} developerPayloadAndroid Android developerPayload.
 * @returns {Promise<string | void> }
 */
export const finishTransaction = (
  purchase: InAppPurchase | ProductPurchase,
  isConsumable?: boolean,
  developerPayloadAndroid?: string,
): Promise<string | void> => {
  return (
    Platform.select({
      ios: async () => {
        return getIosModule().finishTransaction(purchase.transactionId);
      },
      android: async () => {
        if (purchase) {
          if (isConsumable) {
            return getAndroidModule().consumeProduct(
              purchase.purchaseToken,
              developerPayloadAndroid,
            );
          } else if (
            purchase.userIdAmazon ||
            (!purchase.isAcknowledgedAndroid &&
              purchase.purchaseStateAndroid === PurchaseStateAndroid.PURCHASED)
          ) {
            return getAndroidModule().acknowledgePurchase(
              purchase.purchaseToken,
              developerPayloadAndroid,
            );
          } else {
            throw new Error('purchase is not suitable to be purchased');
          }
        } else {
          throw new Error('purchase is not assigned');
        }
      },
    }) || Promise.resolve
  )();
};

/**
 * Clear Transaction (iOS only)
 *   Finish remaining transactions. Related to issue #257 and #801
 *     link : https://github.com/dooboolab/react-native-iap/issues/257
 *            https://github.com/dooboolab/react-native-iap/issues/801
 * @returns {Promise<void>}
 */
export const clearTransactionIOS = (): Promise<void> =>
  getIosModule().clearTransaction();

/**
 * Clear valid Products (iOS only)
 *   Remove all products which are validated by Apple server.
 * @returns {void}
 */
export const clearProductsIOS = (): Promise<void> =>
  getIosModule().clearProducts();

/**
 * Acknowledge a product (on Android.) No-op on iOS.
 * @param {string} token The product's token (on Android)
 * @returns {Promise<PurchaseResult | void>}
 */
export const acknowledgePurchaseAndroid = (
  token: string,
  developerPayload?: string,
): Promise<PurchaseResult | void> => {
  return getAndroidModule().acknowledgePurchase(token, developerPayload);
};

/**
 * Deep link to subscriptions screen on Android. No-op on iOS.
 * @param {string} sku The product's SKU (on Android)
 * @returns {Promise<void>}
 */
export const deepLinkToSubscriptionsAndroid = async (
  sku: string,
): Promise<void> => {
  checkNativeAndroidAvailable();

  return Linking.openURL(
    `https://play.google.com/store/account/subscriptions?package=${await RNIapModule.getPackageName()}&sku=${sku}`,
  );
};

/**
 * Should Add Store Payment (iOS only)
 *   Indicates the the App Store purchase should continue from the app instead of the App Store.
 * @returns {Promise<Product | null>} promoted product
 */
export const getPromotedProductIOS = (): Promise<Product | null> =>
  getIosModule().promotedProduct();

/**
 * Buy the currently selected promoted product (iOS only)
 *   Initiates the payment process for a promoted product. Should only be called in response to the `iap-promoted-product` event.
 * @returns {Promise<void>}
 */
export const buyPromotedProductIOS = (): Promise<void> =>
  getIosModule().buyPromotedProduct();

const fetchJsonOrThrow = async (
  url: string,
  receiptBody: Record<string, unknown>,
): Promise<Apple.ReceiptValidationResponse | false> => {
  const response = await fetch(url, {
    method: 'POST',
    headers: {
      Accept: 'application/json',
      'Content-Type': 'application/json',
    },
    body: JSON.stringify(receiptBody),
  });

  if (!response.ok) {
    throw Object.assign(new Error(response.statusText), {
      statusCode: response.status,
    });
  }

  return response.json();
};

const requestAgnosticReceiptValidationIos = async (
  receiptBody: Record<string, unknown>,
): Promise<Apple.ReceiptValidationResponse | false> => {
  const response = await fetchJsonOrThrow(
    'https://buy.itunes.apple.com/verifyReceipt',
    receiptBody,
  );

  // Best practice is to check for test receipt and check sandbox instead
  // https://developer.apple.com/documentation/appstorereceipts/verifyreceipt
  if (response && response.status === ReceiptValidationStatus.TEST_RECEIPT) {
    const testResponse = await fetchJsonOrThrow(
      'https://sandbox.itunes.apple.com/verifyReceipt',
      receiptBody,
    );

    return testResponse;
  }

  return response;
};

/**
 * Buy products or subscriptions with offers (iOS only)
 *
 * Runs the payment process with some info you must fetch
 * from your server.
 * @param {string} sku The product identifier
 * @param {string} forUser  An user identifier on you system
 * @param {Apple.PaymentDiscount} withOffer The offer information
 * @param {string} withOffer.identifier The offer identifier
 * @param {string} withOffer.keyIdentifier Key identifier that it uses to generate the signature
 * @param {string} withOffer.nonce An UUID returned from the server
 * @param {string} withOffer.signature The actual signature returned from the server
 * @param {number} withOffer.timestamp The timestamp of the signature
 * @returns {Promise<void>}
 */
export const requestPurchaseWithOfferIOS = (
  sku: string,
  forUser: string,
  withOffer: Apple.PaymentDiscount,
): Promise<void> => getIosModule().buyProductWithOffer(sku, forUser, withOffer);

/**
 * Validate receipt for iOS.
 * @param {object} receiptBody the receipt body to send to apple server.
 * @param {boolean} isTest whether this is in test environment which is sandbox.
 * @returns {Promise<Apple.ReceiptValidationResponse | false>}
 */
export const validateReceiptIos = async (
  receiptBody: Record<string, unknown>,
  isTest?: boolean,
): Promise<Apple.ReceiptValidationResponse | false> => {
  if (isTest == null) {
    return await requestAgnosticReceiptValidationIos(receiptBody);
  }

  const url = isTest
    ? 'https://sandbox.itunes.apple.com/verifyReceipt'
    : 'https://buy.itunes.apple.com/verifyReceipt';

  const response = await fetchJsonOrThrow(url, receiptBody);

  return response;
};

/**
 * Validate receipt for Android. NOTE: This method is here for debugging purposes only. Including
 * your access token in the binary you ship to users is potentially dangerous.
 * Use server side validation instead for your production builds
 * @param {string} packageName package name of your app.
 * @param {string} productId product id for your in app product.
 * @param {string} productToken token for your purchase.
 * @param {string} accessToken accessToken from googleApis.
 * @param {boolean} isSub whether this is subscription or inapp. `true` for subscription.
 * @returns {Promise<object>}
 */
export const validateReceiptAndroid = async (
  packageName: string,
  productId: string,
  productToken: string,
  accessToken: string,
  isSub?: boolean,
): Promise<Android.ReceiptType> => {
  const type = isSub ? 'subscriptions' : 'products';

  const url =
    'https://androidpublisher.googleapis.com/androidpublisher/v3/applications' +
    `/${packageName}/purchases/${type}/${productId}` +
    `/tokens/${productToken}?access_token=${accessToken}`;

  const response = await fetch(url, {
    method: 'GET',
    headers: {
      'Content-Type': 'application/json',
    },
  });

  if (!response.ok) {
    throw Object.assign(new Error(response.statusText), {
      statusCode: response.status,
    });
  }

  return response.json();
};

/**
 * Validate receipt for Amazon. NOTE: This method is here for debugging purposes only. Including
 * your developer secret in the binary you ship to users is potentially dangerous.
 * Use server side validation instead for your production builds
 * @param {string} developerSecret: from the Amazon developer console.
 * @param {string} userId who purchased the item.
 * @param {string} receiptId long obfuscated string returned when purchasing the item
 * @param {boolean} useSandbox Defaults to true, use sandbox environment or production.
 * @returns {Promise<object>}
 */
export const validateReceiptAmazon = async (
  developerSecret: string,
  userId: string,
  receiptId: string,
  useSandbox: boolean = true,
): Promise<Amazon.ReceiptType> => {
  const sandBoxUrl = useSandbox ? 'sandbox/' : '';
  const url = `https://appstore-sdk.amazon.com/${sandBoxUrl}version/1.0/verifyReceiptId/developer/${developerSecret}/user/${userId}/receiptId/${receiptId}`;

  const response = await fetch(url, {
    method: 'GET',
    headers: {
      'Content-Type': 'application/json',
    },
  });

  if (!response.ok) {
    throw Object.assign(new Error(response.statusText), {
      statusCode: response.status,
    });
  }

  return response.json();
};

/**
 * Add IAP purchase event
 * @returns {callback(e: InAppPurchase | ProductPurchase)}
 */
export const purchaseUpdatedListener = (
  listener: (event: InAppPurchase | SubscriptionPurchase) => void,
): EmitterSubscription => {
  const emitterSubscription = new NativeEventEmitter(
    getNativeModule(),
  ).addListener('purchase-updated', listener);

  if (isAndroid) {
    getAndroidModule().startListening();
  }

  return emitterSubscription;
};

/**
 * Add IAP purchase error event
 * @returns {callback(e: PurchaseError)}
 */
export const purchaseErrorListener = (
  listener: (errorEvent: PurchaseError) => void,
): EmitterSubscription => {
  return new NativeEventEmitter(getNativeModule()).addListener(
    'purchase-error',
    listener,
  );
};

/**
 * Add IAP promoted subscription event
 * Only available on iOS
 */
export const promotedProductListener = (
  listener: () => void,
): EmitterSubscription => {
  return new NativeEventEmitter(getIosModule()).addListener(
    'iap-promoted-product',
    listener,
  );
};

/**
 * Get the current receipt base64 encoded in IOS.
 * @param {forceRefresh?:boolean}
 * @returns {Promise<ProductPurchase[]>}
 */
export const getPendingPurchasesIOS = async (): Promise<ProductPurchase[]> =>
  getIosModule().getPendingTransactions();

/**
 * Launches a modal to register the redeem offer code in IOS.
 * @returns {Promise<null>}
 */
export const presentCodeRedemptionSheetIOS = async (): Promise<null> =>
  getIosModule().presentCodeRedemptionSheet();<|MERGE_RESOLUTION|>--- conflicted
+++ resolved
@@ -10,12 +10,7 @@
 import type * as Android from './types/android';
 import type * as Apple from './types/apple';
 import {ReceiptValidationStatus} from './types/apple';
-<<<<<<< HEAD
 import type {
-=======
-import {
-  IAPErrorCode,
->>>>>>> a8d5a1bb
   InAppPurchase,
   Product,
   ProductCommon,
@@ -279,6 +274,7 @@
         return getIosModule().buyProduct(
           sku,
           andDangerouslyFinishTransactionAutomaticallyIOS,
+          applicationUsername,
         );
       },
       android: async () => {
