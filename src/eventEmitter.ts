import {EmitterSubscription, NativeEventEmitter} from 'react-native';

import {TransactionEvent, transactionSk2Map} from './types/appleSk2';
import {isIosStorekit2} from './iap';
import {
  getAndroidModule,
  getIosModule,
  getNativeModule,
  isAndroid,
  isIos,
} from './internal';
import type {PurchaseError} from './purchaseError';
import type {Purchase} from './types';

/**
 * Add IAP purchase event
 * Register a callback that gets called when the store has any updates to purchases that have not yet been finished, consumed or acknowledged. Returns a React Native `EmitterSubscription` on which you can call `.remove()` to stop receiving updates. Register you listener as soon as possible and react to updates at all times.

## Signature

```ts
purchaseUpdatedListener((purchase: Purchase) => {});
```

## Usage

```tsx
import React, {useEffect} from 'react';
import {View} from 'react-native';
import {purchaseUpdatedListener} from 'react-native-iap';

const App = () => {
  useEffect(() => {
    const subscription = purchaseUpdatedListener((purchase: Purchase) => {
      console.log(purchase);
    });

    return () => {
      subscription.remove();
    };
  }, []);

  return <View />;
};
```
 */
export const purchaseUpdatedListener = (
  listener: (event: Purchase) => void,
) => {
  const eventEmitter = new NativeEventEmitter(getNativeModule());
<<<<<<< HEAD
=======
  const proxyListener = isIosStorekit2()
    ? (event: Purchase) => {
        listener(transactionSk2Map(event as any));
      }
    : listener;
>>>>>>> 68b7e095
  const emitterSubscription = eventEmitter.addListener(
    'purchase-updated',
    proxyListener,
  );

  if (isAndroid) {
    getAndroidModule().startListening();
  }

  return emitterSubscription;
};

/**
 * Add IAP purchase error event
 * Register a callback that gets called when there has been an error with a purchase. Returns a React Native `EmitterSubscription` on which you can call `.remove()` to stop receiving updates.

## Signature

```ts
purchaseErrorListener((error: PurchaseError) => {});
```

## Usage

```tsx
import React, {useEffect} from 'react';
import {View} from 'react-native';
import {purchaseErrorListener} from 'react-native-iap';

const App = () => {
  useEffect(() => {
    const subscription = purchaseErrorListener((error: PurchaseError) => {
      console.log(error);
    });

    return () => {
      subscription.remove();
    };
  }, []);

  return <View />;
};
```

 */
export const purchaseErrorListener = (
  listener: (error: PurchaseError) => void,
): EmitterSubscription => {
  const eventEmitter = new NativeEventEmitter(getNativeModule());
  return eventEmitter.addListener('purchase-error', listener);
};

/**
 * Add IAP promoted subscription event
 * Add IAP promoted subscription event.

## Signature

```ts
promotedProductListener((productId?: string) => {});
```

## Usage

```tsx
import React, {useEffect} from 'react';
import {View} from 'react-native';
import {promotedProductListener} from 'react-native-iap';

const App = () => {
  useEffect(() => {
    const subscription = promotedProductListener((productId) => {
      console.log(productId);
    });

    return () => {
      subscription.remove();
    };
  }, []);

  return <View />;
};
```

 *
 * @platform iOS
 */
export const promotedProductListener = (listener: () => void) => {
<<<<<<< HEAD
  if (isIos) {
    const eventEmitter = new NativeEventEmitter(getIosModule());
    return eventEmitter.addListener('iap-promoted-product', listener);
=======
  if (isIos && !isIosStorekit2()) {
    const eventEmitter = new NativeEventEmitter(getIosModule());
    return eventEmitter.addListener('iap-promoted-product', listener);
  }

  return null;
};

/**
 * Updated transactions for iOS Sk2
 * Register a callback that gets called when the store has any updates to transactions related to purchases that have not yet been finished, consumed or acknowledged. 
 * Returns a React Native `EmitterSubscription` on which you can call `.remove()` to stop receiving updates. Register you listener as soon as possible and react to updates at all times.

**Warning**
This is only available for iOS 15 and higher and Storekit 2 is activated

## Signature

```ts
purchaseUpdatedListener((transactionOrError: TransactionOrError) => {});
```

## Usage

```tsx
import React, {useEffect} from 'react';
import {View} from 'react-native';
import {purchaseUpdatedListener} from 'react-native-iap';

const App = () => {
  useEffect(() => {
    const subscription = purchaseUpdatedListener((transactionOrError: TransactionOrError) => {
      if(transactionOrError.transaction){
        console.log("There's an update to a transaction", transactionOrError.transaction);
      }else{
        console.log("There's been an error with a received transaction")
      }
    });

    return () => {
      subscription.remove();
    };
  }, []);

  return <View />;
};
```
 *
 * @platform iOS (Sk2)
 */
export const transactionListener = (
  listener: (event: TransactionEvent) => void,
) => {
  if (isIos && isIosStorekit2()) {
    const eventEmitter = new NativeEventEmitter(getIosModule());
    return eventEmitter.addListener('iap-transaction-updated', listener);
>>>>>>> 68b7e095
  }

  return null;
};<|MERGE_RESOLUTION|>--- conflicted
+++ resolved
@@ -48,14 +48,11 @@
   listener: (event: Purchase) => void,
 ) => {
   const eventEmitter = new NativeEventEmitter(getNativeModule());
-<<<<<<< HEAD
-=======
   const proxyListener = isIosStorekit2()
     ? (event: Purchase) => {
         listener(transactionSk2Map(event as any));
       }
     : listener;
->>>>>>> 68b7e095
   const emitterSubscription = eventEmitter.addListener(
     'purchase-updated',
     proxyListener,
@@ -144,11 +141,6 @@
  * @platform iOS
  */
 export const promotedProductListener = (listener: () => void) => {
-<<<<<<< HEAD
-  if (isIos) {
-    const eventEmitter = new NativeEventEmitter(getIosModule());
-    return eventEmitter.addListener('iap-promoted-product', listener);
-=======
   if (isIos && !isIosStorekit2()) {
     const eventEmitter = new NativeEventEmitter(getIosModule());
     return eventEmitter.addListener('iap-promoted-product', listener);
@@ -205,7 +197,6 @@
   if (isIos && isIosStorekit2()) {
     const eventEmitter = new NativeEventEmitter(getIosModule());
     return eventEmitter.addListener('iap-transaction-updated', listener);
->>>>>>> 68b7e095
   }
 
   return null;
