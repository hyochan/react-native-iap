import {EmitterSubscription, NativeEventEmitter} from 'react-native';

import {transactionSk2Map} from './types/appleSK2';
import {
  getAndroidModule,
  getIosModule,
  getNativeModule,
  isIosStorekit2,
} from './iap';
import {isAndroid, isIos} from './internal';
import type {PurchaseError} from './purchaseError';
import type {Purchase} from './types';

/**
 * Add IAP purchase event
 */
export const purchaseUpdatedListener = (
  listener: (event: Purchase) => void,
) => {
<<<<<<< HEAD
  const proxyListener = isIosStorekit2()
    ? (event: Purchase) => {
        listener(transactionSk2Map(event as any));
      }
    : listener;
=======
  const eventEmitter = new NativeEventEmitter(getNativeModule());
>>>>>>> d06ab43c
  const emitterSubscription = eventEmitter.addListener(
    'purchase-updated',
    proxyListener,
  );

  if (isAndroid) {
    getAndroidModule().startListening();
  }

  return emitterSubscription;
};

/**
 * Add IAP purchase error event
 */
export const purchaseErrorListener = (
  listener: (error: PurchaseError) => void,
): EmitterSubscription => {
  const eventEmitter = new NativeEventEmitter(getNativeModule());
  return eventEmitter.addListener('purchase-error', listener);
};

/**
 * Add IAP promoted subscription event
 *
 * @platform iOS
 */
export const promotedProductListener = (listener: () => void) => {
  if (isIos) {
    const eventEmitter = new NativeEventEmitter(getIosModule());
    return eventEmitter.addListener('iap-promoted-product', listener);
  }

  return null;
};<|MERGE_RESOLUTION|>--- conflicted
+++ resolved
@@ -17,15 +17,12 @@
 export const purchaseUpdatedListener = (
   listener: (event: Purchase) => void,
 ) => {
-<<<<<<< HEAD
+  const eventEmitter = new NativeEventEmitter(getNativeModule());
   const proxyListener = isIosStorekit2()
     ? (event: Purchase) => {
         listener(transactionSk2Map(event as any));
       }
     : listener;
-=======
-  const eventEmitter = new NativeEventEmitter(getNativeModule());
->>>>>>> d06ab43c
   const emitterSubscription = eventEmitter.addListener(
     'purchase-updated',
     proxyListener,
