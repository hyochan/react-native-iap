--- conflicted
+++ resolved
@@ -100,11 +100,8 @@
       },
     ],
   ],
-<<<<<<< HEAD
-=======
   onBrokenLinks: 'log',
   onBrokenMarkdownLinks: 'log',
->>>>>>> aacffb02
 };
 
 module.exports = config;