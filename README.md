--- conflicted
+++ resolved
@@ -49,15 +49,9 @@
   - The sample code is out in [Sponsor page](https://github.com/hyochan/dooboolab.com/blob/main/src/components/pages/Sponsor.tsx) in [dooboolab.com](https://github.com/hyochan/dooboolab.com) repository which sadly is rejected by Apple because of lacking product features. I will work on another example project to support this module. More information in [#1241 commment](https://github.com/dooboolab/react-native-iap/issues/1241#issuecomment-798540785).
 
 ## Configuration of Play Store & App Store Connect
-<<<<<<< HEAD
 
 - Please refer to this [Blog post](https://medium.com/p/121622d26b67).
 
-=======
-
-- Please refer to this [Blog post](https://medium.com/p/121622d26b67).
-
->>>>>>> 5d812d59
 ## Example
 
 Follow [this guide](./IapExample/README.md) to get the example running.
