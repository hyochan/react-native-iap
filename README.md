![image](https://user-images.githubusercontent.com/27461460/75094417-20321b00-55ce-11ea-8de7-a1df42a4b7df.png)

---

[![Version](http://img.shields.io/npm/v/react-native-iap.svg?style=flat-square)](https://npmjs.org/package/react-native-iap)
[![Next Version](https://img.shields.io/npm/v/react-native-iap/next)](https://npmjs.org/package/react-native-iap)
[![Download](http://img.shields.io/npm/dm/react-native-iap.svg?style=flat-square)](https://npmjs.org/package/react-native-iap)
[![Backers and Sponsors](https://img.shields.io/opencollective/all/react-native-iap.svg)](https://opencollective.com/react-native-iap)
[![FOSSA Status](https://app.fossa.com/api/projects/git%2Bgithub.com%2Fdooboolab%2Freact-native-iap.svg?type=shield)](https://app.fossa.com/projects/git%2Bgithub.com%2Fdooboolab%2Freact-native-iap?ref=badge_shield)

<<<<<<< HEAD
---
=======
## Documentation

Published in [website](https://react-native-iap.dooboolab.com).

## Our maintainers

Please [fund the project](https://opencollective.com/react-native-iap) if you are willing the maintainers to make the repository sustainable.

- [andresesfm](https://github.com/andresesfm)
- [jeremybarbet](https://github.com/jeremybarbet)

> The fund goes to maintainers.

### Supporter

- [hyochan](https://github.com/hyochan)

## Announcement

- Version `11.0.0` is currently in alpha candidate. The module migrates OS sdk to [storekit2](https://developer.apple.com/videos/play/wwdc2021/10114). [andresesfm](https://github.com/andresesfm) is working hard on this.

  ```
  yarn add react-native-iap@next
  ```

- Version `10.0.0` is a maitenance build. Many internal refactorings and clean up of the code. Special thanks to [jeremybarbet](https://github.com/jeremybarbet) for his contributions. Most notably all methods now take an object parameter instead of separate parameters. Please help us test

- Version `9.0.0` The module migrates android sdk to [play billing library v5](https://qonversion.io/blog/google-play-billing-library-5-0). Our core maintainers [andresesfm](https://github.com/andresesfm) and [jeremybarbet](https://github.com/jeremybarbet) worked hard on this.

- Version `8.0.0` has finally landed in Jan 28th. Since this is early release, please use it with caution 🚧. We recommend user to use `>=8.0.0` with react-native `>=0.65.1`. The `next` package is no longer updated until we organize the roadmap for `9.0.0`.

- Version `8.0.0` is currently in release candidate. The module is completely rewritten with `Kotlin` and `Swift` for maintenenance issue by [andresesfm](https://github.com/andresesfm) 🔆. You may install this for early preview.

- React Native IAP hook is out. You can see [medium post](https://medium.com/dooboolab/announcing-react-native-iap-hooks-96c7ffd3f19a) on how to use it.

- The `react-native-iap` module hasn't been maintained well recently. We are thinking of participating again and make the module healthier. Please refer to [2021 Maintenance plan](https://github.com/dooboolab/react-native-iap/issues/1241) and share with us how you or your organization is using it. Happy new year 🎉

  - The sample code is out in [Sponsor page](https://github.com/hyochan/dooboolab.com/blob/main/src/components/pages/Sponsor.tsx) in [dooboolab.com](https://github.com/hyochan/dooboolab.com) repository which sadly is rejected by Apple because of lacking product features. I will work on another example project to support this module. More information in [#1241 commment](https://github.com/dooboolab/react-native-iap/issues/1241#issuecomment-798540785).
>>>>>>> 04899a07

## Introduction

`react-native-iap` will help you access the In-App purchases capabilities of your device on `iOS`, and `Android` (Play Store and Amazon).

**Keep in mind** This library will provide the basic features to consume In-App purchases on the client-side, however you'll have to implement the server-side to validate your receipts (which is probably the most time consuming part to do it correctly).

## Installation

```bash
yarn add react-native-iap
```

For iOS:

```bash
cd ios; pod install; cd -
```

For manual instructions, see the [installation documentation](https://react-native-iap.dooboolab.com/docs/installation).

## Usage

```bash
import React from 'react';
import {View,Text,Button} from 'react-native';
import {useIAP} from 'react-native-iap';

export const App = () => {
  const {products,getProducts,requestPurchase} = useIAP();

  useEffect(() => {
    await getProducts(['com.super.app.consumable'])
  }, []);

  return (
    <>
      {products.map((product) => (
        <View key={product.productId}>
          <Text>{product.productId}</Text>

          <Button
            key={product.id}
            title={product.title}
            onPress={() => requestPurchase(product.id)}
          />
        </View>
      ))}
    </>
  );
}
```

## Documentation

Read the [documentation](https://react-native-iap.dooboolab.com). See the [troubleshooting](https://react-native-iap.dooboolab.com/docs/guides/troubleshooting#common-issues) for the common issues to avoid.

## Announcement

- Version `9.0.0` is currently in release candidate. The module migrates android sdk to [play billing library v5](https://qonversion.io/blog/google-play-billing-library-5-0) and iOS sdk to [storekit2](https://developer.apple.com/videos/play/wwdc2021/10114). Our core maintainers [andresesfm](https://github.com/andresesfm) and [jeremybarbet](https://github.com/jeremybarbet) are working hard on this.

```
yarn add react-native-iap@next
```

## Configuration of Play Store & App Store Connect

- Please refer to this [Blog post](https://medium.com/p/121622d26b67).

## Example

Follow [this guide](./IapExample/README.md) to get the example running.

## Our maintainers

Please [fund the project](https://opencollective.com/react-native-iap) if you are willing the maintainers to make the repository sustainable.

- [andresesfm](https://github.com/andresesfm)
- [jeremybarbet](https://github.com/jeremybarbet)

> The fund goes to maintainers.

## Acknowledgements

If you're looking for a module going further than `react-native-iap`, we recommend using [react-native-iaphub](https://github.com/iaphub/react-native-iaphub) which is taking care of everything from the client-side to the server-side.

## Sponsoring

Since `IAP` itself is not perfect on each platform, we desperately need
this project to be maintained. If you'd like to help us, please consider being
with us in [Open Collective](https://opencollective.com/react-native-iap).

### Supporter

- [hyochan](https://github.com/hyochan)

### Sponsors

Support this project by becoming a sponsor. Your logo will show up here with
a link to your website. [Become a sponsor](https://opencollective.com/react-native-iap#sponsor).
<a href="https://opencollective.com/react-native-iap#sponsors" target="_blank"><img src="https://opencollective.com/react-native-iap/sponsors.svg?width=890" /></a>

### Backers

Please be our [Backers](https://opencollective.com/react-native-iap#backer).
<a href="https://opencollective.com/react-native-iap#backers" target="_blank"><img src="https://opencollective.com/react-native-iap/backers.svg?width=890" /></a>

### Contributing

Please make sure to read the [Contributing Guide](https://github.com/dooboolab/react-native-iap/blob/main/CONTRIBUTING.md) before making a pull request.
Thank you to all the people who helped to maintain and upgrade this project!

<a href="graphs/contributors"><img src="https://opencollective.com/react-native-iap/contributors.svg?width=890" /></a>

---

[![FOSSA Status](https://app.fossa.com/api/projects/git%2Bgithub.com%2Fdooboolab%2Freact-native-iap.svg?type=large)](https://app.fossa.com/projects/git%2Bgithub.com%2Fdooboolab%2Freact-native-iap?ref=badge_large)<|MERGE_RESOLUTION|>--- conflicted
+++ resolved
@@ -8,13 +8,10 @@
 [![Backers and Sponsors](https://img.shields.io/opencollective/all/react-native-iap.svg)](https://opencollective.com/react-native-iap)
 [![FOSSA Status](https://app.fossa.com/api/projects/git%2Bgithub.com%2Fdooboolab%2Freact-native-iap.svg?type=shield)](https://app.fossa.com/projects/git%2Bgithub.com%2Fdooboolab%2Freact-native-iap?ref=badge_shield)
 
-<<<<<<< HEAD
 ---
-=======
 ## Documentation
 
-Published in [website](https://react-native-iap.dooboolab.com).
-
+Read the [documentation](https://react-native-iap.dooboolab.com). See the [troubleshooting](https://react-native-iap.dooboolab.com/docs/guides/troubleshooting#common-issues) for the common issues to avoid.
 ## Our maintainers
 
 Please [fund the project](https://opencollective.com/react-native-iap) if you are willing the maintainers to make the repository sustainable.
@@ -49,71 +46,6 @@
 - The `react-native-iap` module hasn't been maintained well recently. We are thinking of participating again and make the module healthier. Please refer to [2021 Maintenance plan](https://github.com/dooboolab/react-native-iap/issues/1241) and share with us how you or your organization is using it. Happy new year 🎉
 
   - The sample code is out in [Sponsor page](https://github.com/hyochan/dooboolab.com/blob/main/src/components/pages/Sponsor.tsx) in [dooboolab.com](https://github.com/hyochan/dooboolab.com) repository which sadly is rejected by Apple because of lacking product features. I will work on another example project to support this module. More information in [#1241 commment](https://github.com/dooboolab/react-native-iap/issues/1241#issuecomment-798540785).
->>>>>>> 04899a07
-
-## Introduction
-
-`react-native-iap` will help you access the In-App purchases capabilities of your device on `iOS`, and `Android` (Play Store and Amazon).
-
-**Keep in mind** This library will provide the basic features to consume In-App purchases on the client-side, however you'll have to implement the server-side to validate your receipts (which is probably the most time consuming part to do it correctly).
-
-## Installation
-
-```bash
-yarn add react-native-iap
-```
-
-For iOS:
-
-```bash
-cd ios; pod install; cd -
-```
-
-For manual instructions, see the [installation documentation](https://react-native-iap.dooboolab.com/docs/installation).
-
-## Usage
-
-```bash
-import React from 'react';
-import {View,Text,Button} from 'react-native';
-import {useIAP} from 'react-native-iap';
-
-export const App = () => {
-  const {products,getProducts,requestPurchase} = useIAP();
-
-  useEffect(() => {
-    await getProducts(['com.super.app.consumable'])
-  }, []);
-
-  return (
-    <>
-      {products.map((product) => (
-        <View key={product.productId}>
-          <Text>{product.productId}</Text>
-
-          <Button
-            key={product.id}
-            title={product.title}
-            onPress={() => requestPurchase(product.id)}
-          />
-        </View>
-      ))}
-    </>
-  );
-}
-```
-
-## Documentation
-
-Read the [documentation](https://react-native-iap.dooboolab.com). See the [troubleshooting](https://react-native-iap.dooboolab.com/docs/guides/troubleshooting#common-issues) for the common issues to avoid.
-
-## Announcement
-
-- Version `9.0.0` is currently in release candidate. The module migrates android sdk to [play billing library v5](https://qonversion.io/blog/google-play-billing-library-5-0) and iOS sdk to [storekit2](https://developer.apple.com/videos/play/wwdc2021/10114). Our core maintainers [andresesfm](https://github.com/andresesfm) and [jeremybarbet](https://github.com/jeremybarbet) are working hard on this.
-
-```
-yarn add react-native-iap@next
-```
 
 ## Configuration of Play Store & App Store Connect
 
