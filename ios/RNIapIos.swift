import React
import StoreKit

<<<<<<< HEAD
=======
typealias RNIapIosPromise = (RCTPromiseResolveBlock, RCTPromiseRejectBlock)

public func debugMessage(_ object: Any...) {
    #if DEBUG
    for item in object {
        print("[react-native-iap] \(item)")
    }
    #endif
}

>>>>>>> 5ebd32c1
// Based on https://stackoverflow.com/a/40135192/570612
extension Date {
    var millisecondsSince1970: Int64 {
        return Int64((self.timeIntervalSince1970 * 1000.0).rounded())
    }

    var millisecondsSince1970String: String {
        return String((self.timeIntervalSince1970 * 1000.0).rounded())
    }

    init(milliseconds: Int64) {
        self = Date(timeIntervalSince1970: TimeInterval(milliseconds) / 1000)
    }
}

extension SKProductsRequest {
    var key: String {
        return String(self.hashValue)
    }
}

@objc(RNIapIos)
class RNIapIos: RCTEventEmitter, SKRequestDelegate, SKPaymentTransactionObserver, SKProductsRequestDelegate {
    private var promisesByKey: [String: [RNIapIosPromise]]
    private var myQueue: DispatchQueue
    private var hasListeners = false
    private var pendingTransactionWithAutoFinish = false
    private var receiptBlock: ((Data?, Error?) -> Void)? // Block to handle request the receipt async from delegate
    private var validProducts: [SKProduct]
    private var promotedPayment: SKPayment?
    private var promotedProduct: SKProduct?
    private var productsRequest: SKProductsRequest?
    private var countPendingTransaction: Int = 0
    private var hasTransactionObserver = false

    override init() {
        promisesByKey = [String: [RNIapIosPromise]]()
        pendingTransactionWithAutoFinish = false
        myQueue = DispatchQueue(label: "reject")
        validProducts = [SKProduct]()
        super.init()
        addTransactionObserver()
    }

    deinit {
        removeTransactionObserver()
    }

    override class func requiresMainQueueSetup() -> Bool {
        return true
    }

    func addTransactionObserver() {
        if !hasTransactionObserver {
            hasTransactionObserver = true
            SKPaymentQueue.default().add(self)
        }
    }

    func removeTransactionObserver() {
        if hasTransactionObserver {
            hasTransactionObserver = false
            SKPaymentQueue.default().remove(self)
        }
    }

    func flushUnheardEvents() {
        paymentQueue(SKPaymentQueue.default(), updatedTransactions: SKPaymentQueue.default().transactions)
    }

    override func startObserving() {
        hasListeners = true
        flushUnheardEvents()
    }

    override func stopObserving() {
        hasListeners = false
    }
<<<<<<< HEAD

    override func addListener(_ eventName: String?) {
        super.addListener(eventName)

        if (eventName == "iap-promoted-product") && promotedPayment != nil {
            sendEvent(withName: "iap-promoted-product", body: promotedPayment?.productIdentifier)
        }
    }

    func addPromise(forKey key: String, resolve: @escaping RCTPromiseResolveBlock, reject: @escaping RCTPromiseRejectBlock) {
        var promises: [RNIapIosPromise]? = promisesByKey[key]

        if promises == nil {
            promises = []
        }

        promises?.append((resolve, reject))
        promisesByKey[key] = promises
    }

    func resolvePromises(forKey key: String?, value: Any?) {
        let promises: [RNIapIosPromise]? = promisesByKey[key ?? ""]

        if let promises = promises {
            for tuple in promises {
                let resolveBlck = tuple.0
                resolveBlck(value)
            }
            promisesByKey[key ?? ""] = nil
        }
    }

    func rejectPromises(forKey key: String, code: String?, message: String?, error: Error?) {
        let promises = promisesByKey[key]

        if let promises = promises {
            for tuple in promises {
                let reject = tuple.1
                reject(code, message, error)
            }
            promisesByKey[key] = nil
        }
    }

    func paymentQueue(_ queue: SKPaymentQueue, shouldAddStorePayment payment: SKPayment, for product: SKProduct) -> Bool {
        promotedProduct = product
        promotedPayment = payment

        if hasListeners {
            sendEvent(withName: "iap-promoted-product", body: product.productIdentifier)
        }
        return false
    }

    override func supportedEvents() -> [String]? {
        return ["iap-promoted-product", "purchase-updated", "purchase-error"]
    }

    @objc public func initConnection(
        _ resolve: @escaping RCTPromiseResolveBlock = { _ in },
        reject: @escaping RCTPromiseRejectBlock = { _, _, _ in }
    ) {
        addTransactionObserver()
        let canMakePayments = SKPaymentQueue.canMakePayments()
        resolve(NSNumber(value: canMakePayments))
    }
    @objc public func endConnection(
        _ resolve: @escaping RCTPromiseResolveBlock = { _ in },
        reject: @escaping RCTPromiseRejectBlock = { _, _, _ in }
    ) {
        removeTransactionObserver()
        resolve(nil)
    }
    @objc public func getItems(
        _ skus: [String],
        resolve: @escaping RCTPromiseResolveBlock = { _ in },
        reject: @escaping RCTPromiseRejectBlock = { _, _, _ in }
    ) {
        let productIdentifiers = Set<AnyHashable>(skus)
        if let productIdentifiers = productIdentifiers as? Set<String> {
            productsRequest = SKProductsRequest(productIdentifiers: productIdentifiers)
            if let productsRequest = productsRequest {
                productsRequest.delegate = self
                let key: String = productsRequest.key
                addPromise(forKey: key, resolve: resolve, reject: reject)
                productsRequest.start()
            }
=======

    override func addListener(_ eventName: String?) {
        super.addListener(eventName)

        if (eventName == "iap-promoted-product") && promotedPayment != nil {
            sendEvent(withName: "iap-promoted-product", body: promotedPayment?.productIdentifier)
        }
    }

    func addPromise(forKey key: String, resolve: @escaping RCTPromiseResolveBlock, reject: @escaping RCTPromiseRejectBlock) {
        var promises: [RNIapIosPromise]? = promisesByKey[key]

        if promises == nil {
            promises = []
        }

        promises?.append((resolve, reject))
        promisesByKey[key] = promises
    }

    func resolvePromises(forKey key: String?, value: Any?) {
        let promises: [RNIapIosPromise]? = promisesByKey[key ?? ""]

        if let promises = promises {
            for tuple in promises {
                let resolveBlck = tuple.0
                resolveBlck(value)
            }
            promisesByKey[key ?? ""] = nil
        }
    }

    func rejectPromises(forKey key: String, code: String?, message: String?, error: Error?) {
        let promises = promisesByKey[key]

        if let promises = promises {
            for tuple in promises {
                let reject = tuple.1
                reject(code, message, error)
            }
            promisesByKey[key] = nil
        }
    }

    func rejectAllPendingPromises() {
        promisesByKey.values.reduce([], +).forEach({tuple in
            let reject = tuple.1
            reject("E_CONNECTION_CLOSED", "Connection has been closed", nil)
        })
        promisesByKey.removeAll()
    }

    func paymentQueue(_ queue: SKPaymentQueue, shouldAddStorePayment payment: SKPayment, for product: SKProduct) -> Bool {
        promotedProduct = product
        promotedPayment = payment

        if hasListeners {
            sendEvent(withName: "iap-promoted-product", body: product.productIdentifier)
        }
        return false
    }

    override func supportedEvents() -> [String]? {
        return ["iap-promoted-product", "purchase-updated", "purchase-error"]
    }

    @objc public func initConnection(
        _ resolve: @escaping RCTPromiseResolveBlock = { _ in },
        reject: @escaping RCTPromiseRejectBlock = { _, _, _ in }
    ) {
        addTransactionObserver()
        let canMakePayments = SKPaymentQueue.canMakePayments()
        resolve(NSNumber(value: canMakePayments))
    }
    @objc public func endConnection(
        _ resolve: @escaping RCTPromiseResolveBlock = { _ in },
        reject: @escaping RCTPromiseRejectBlock = { _, _, _ in }
    ) {
        removeTransactionObserver()
        stopObserving()
        rejectAllPendingPromises()
        receiptBlock = nil
        validProducts.removeAll()
        promotedPayment = nil
        promotedProduct = nil
        productsRequest = nil
        countPendingTransaction = 0
        resolve(nil)
    }
    @objc public func getItems(
        _ skus: [String],
        resolve: @escaping RCTPromiseResolveBlock = { _ in },
        reject: @escaping RCTPromiseRejectBlock = { _, _, _ in }
    ) {
        let productIdentifiers = Set<AnyHashable>(skus)
        if let productIdentifiers = productIdentifiers as? Set<String> {
            productsRequest = SKProductsRequest(productIdentifiers: productIdentifiers)
            if let productsRequest = productsRequest {
                productsRequest.delegate = self
                let key: String = productsRequest.key
                addPromise(forKey: key, resolve: resolve, reject: reject)
                productsRequest.start()
            }
        }
    }
    @objc public func getAvailableItems(
        _ resolve: @escaping RCTPromiseResolveBlock = { _ in },
        reject: @escaping RCTPromiseRejectBlock = { _, _, _ in }
    ) {
        addPromise(forKey: "availableItems", resolve: resolve, reject: reject)
        SKPaymentQueue.default().restoreCompletedTransactions()
    }

    @objc public func buyProduct(
        _ sku: String,
        andDangerouslyFinishTransactionAutomatically: Bool,
        applicationUsername: String?,
        resolve: @escaping RCTPromiseResolveBlock = { _ in },
        reject: @escaping RCTPromiseRejectBlock = { _, _, _ in }
    ) {
        pendingTransactionWithAutoFinish = andDangerouslyFinishTransactionAutomatically
        var product: SKProduct?
        let lockQueue = DispatchQueue(label: "validProducts")
        lockQueue.sync {
            for p in validProducts {
                if sku == p.productIdentifier {
                    product = p
                    break
                }
            }
        }
        if let prod = product {
            addPromise(forKey: prod.productIdentifier, resolve: resolve, reject: reject)

            let payment = SKMutablePayment(product: prod)

            if let applicationUsername = applicationUsername {
                payment.applicationUsername = applicationUsername
            }
            SKPaymentQueue.default().add(payment)
        } else {
            if hasListeners {
                let err = [
                    "debugMessage": "Invalid product ID.",
                    "code": "E_DEVELOPER_ERROR",
                    "message": "Invalid product ID.",
                    "productId": sku
                ]

                sendEvent(withName: "purchase-error", body: err)
            }

            reject("E_DEVELOPER_ERROR", "Invalid product ID.", nil)
        }
    }

    @objc public func buyProductWithOffer(
        _ sku: String,
        forUser usernameHash: String,
        withOffer discountOffer: [String: String],
        resolve: @escaping RCTPromiseResolveBlock = { _ in },
        reject: @escaping RCTPromiseRejectBlock = { _, _, _ in }
    ) {
        var product: SKProduct?
        let lockQueue = DispatchQueue(label: "validProducts")
        lockQueue.sync {
            for p in validProducts {
                if sku == p.productIdentifier {
                    product = p
                    break
                }
            }
        }

        if let prod = product {
            addPromise(forKey: prod.productIdentifier, resolve: resolve, reject: reject)

            let payment = SKMutablePayment(product: prod)

            if #available(iOS 12.2, tvOS 12.2, *) {
                let discount = SKPaymentDiscount(
                    identifier: discountOffer["identifier"]!,
                    keyIdentifier: discountOffer["keyIdentifier"]!,
                    nonce: UUID(uuidString: discountOffer["nonce"]!)!,
                    signature: discountOffer["signature"]!,
                    timestamp: NSNumber(value: Int(discountOffer["timestamp"]!)!))
                payment.paymentDiscount = discount
            }
            payment.applicationUsername = usernameHash
            SKPaymentQueue.default().add(payment)
        } else {
            if hasListeners {
                let err = [
                    "debugMessage": "Invalid product ID.",
                    "message": "Invalid product ID.",
                    "code": "E_DEVELOPER_ERROR",
                    "productId": sku
                ]
                sendEvent(withName: "purchase-error", body: err)
            }
            reject("E_DEVELOPER_ERROR", "Invalid product ID.", nil)
>>>>>>> 5ebd32c1
        }
    }
    @objc public func getAvailableItems(
        _ resolve: @escaping RCTPromiseResolveBlock = { _ in },
        reject: @escaping RCTPromiseRejectBlock = { _, _, _ in }
    ) {
        addPromise(forKey: "availableItems", resolve: resolve, reject: reject)
        SKPaymentQueue.default().restoreCompletedTransactions()
    }

    @objc public func buyProduct(
        _ sku: String,
        andDangerouslyFinishTransactionAutomatically: Bool,
        applicationUsername: String?,
        resolve: @escaping RCTPromiseResolveBlock = { _ in },
        reject: @escaping RCTPromiseRejectBlock = { _, _, _ in }
    ) {
        pendingTransactionWithAutoFinish = andDangerouslyFinishTransactionAutomatically
        var product: SKProduct?
        let lockQueue = DispatchQueue(label: "validProducts")
        lockQueue.sync {
            for p in validProducts {
                if sku == p.productIdentifier {
                    product = p
                    break
                }
            }
        }
        if let prod = product {
            addPromise(forKey: prod.productIdentifier, resolve: resolve, reject: reject)

<<<<<<< HEAD
            let payment = SKMutablePayment(product: prod)

            if let applicationUsername = applicationUsername {
                payment.applicationUsername = applicationUsername
            }
            SKPaymentQueue.default().add(payment)
        } else {
            if hasListeners {
                let err = [
                    "debugMessage": "Invalid product ID.",
                    "code": "E_DEVELOPER_ERROR",
                    "message": "Invalid product ID.",
                    "productId": sku
                ]

                sendEvent(withName: "purchase-error", body: err)
            }

            reject("E_DEVELOPER_ERROR", "Invalid product ID.", nil)
        }
    }

    @objc public func buyProductWithOffer(
        _ sku: String,
        forUser usernameHash: String,
        withOffer discountOffer: [String: String],
        resolve: @escaping RCTPromiseResolveBlock = { _ in },
        reject: @escaping RCTPromiseRejectBlock = { _, _, _ in }
    ) {
        var product: SKProduct?
        let lockQueue = DispatchQueue(label: "validProducts")
        lockQueue.sync {
            for p in validProducts {
                if sku == p.productIdentifier {
                    product = p
                    break
                }
            }
        }

        if let prod = product {
            addPromise(forKey: prod.productIdentifier, resolve: resolve, reject: reject)

            let payment = SKMutablePayment(product: prod)

            if #available(iOS 12.2, tvOS 12.2, *) {
                let discount = SKPaymentDiscount(
                    identifier: discountOffer["identifier"]!,
                    keyIdentifier: discountOffer["keyIdentifier"]!,
                    nonce: UUID(uuidString: discountOffer["nonce"]!)!,
                    signature: discountOffer["signature"]!,
                    timestamp: NSNumber(value: Int(discountOffer["timestamp"]!)!))
                payment.paymentDiscount = discount
            }
            payment.applicationUsername = usernameHash
            SKPaymentQueue.default().add(payment)
        } else {
            if hasListeners {
                let err = [
                    "debugMessage": "Invalid product ID.",
                    "message": "Invalid product ID.",
                    "code": "E_DEVELOPER_ERROR",
                    "productId": sku
                ]
                sendEvent(withName: "purchase-error", body: err)
            }
            reject("E_DEVELOPER_ERROR", "Invalid product ID.", nil)
        }
    }

    @objc public func buyProductWithQuantityIOS(
        _ sku: String,
        quantity: Int,
        resolve: @escaping RCTPromiseResolveBlock = { _ in },
        reject: @escaping RCTPromiseRejectBlock = { _, _, _ in }
    ) {
        debugMessage("buyProductWithQuantityIOS")
        var product: SKProduct?
        let lockQueue = DispatchQueue(label: "validProducts")
        lockQueue.sync {
            for p in validProducts {
                if sku == p.productIdentifier {
                    product = p
                    break
                }
            }
        }
        if let prod = product {
            let payment = SKMutablePayment(product: prod)
            payment.quantity = quantity
            SKPaymentQueue.default().add(payment)
        } else {
            if hasListeners {
                let err = [
                    "debugMessage": "Invalid product ID.",
                    "message": "Invalid product ID.",
                    "code": "E_DEVELOPER_ERROR",
                    "productId": sku
                ]
                sendEvent(withName: "purchase-error", body: err)
            }
            reject("E_DEVELOPER_ERROR", "Invalid product ID.", nil)
        }
    }

    @objc public func clearTransaction(
        _ resolve: @escaping RCTPromiseResolveBlock = { _ in },
        reject: @escaping RCTPromiseRejectBlock = { _, _, _ in }
    ) {
        let pendingTrans = SKPaymentQueue.default().transactions
        countPendingTransaction = pendingTrans.count

        debugMessage("clear remaining Transactions (\(countPendingTransaction)). Call this before make a new transaction")

        if countPendingTransaction > 0 {
            addPromise(forKey: "cleaningTransactions", resolve: resolve, reject: reject)
            for transaction in pendingTrans {
                SKPaymentQueue.default().finishTransaction(transaction)
            }
        } else {
            resolve(nil)
        }
    }

    @objc public func clearProducts(
        _ resolve: @escaping RCTPromiseResolveBlock = { _ in },
        reject: @escaping RCTPromiseRejectBlock = { _, _, _ in }
    ) {
        debugMessage("clear valid products")

        let lockQueue = DispatchQueue(label: "validProducts")

        lockQueue.sync {
            validProducts.removeAll()
        }

        resolve(nil)
    }

    @objc public func  promotedProduct(
        _ resolve: @escaping RCTPromiseResolveBlock = { _ in },
        reject: @escaping RCTPromiseRejectBlock = { _, _, _ in }
    ) {
        debugMessage("get promoted product")
        resolve((promotedProduct != nil) ? getProductObject(promotedProduct!) : nil)
    }

    @objc public func  buyPromotedProduct(
        _ resolve: @escaping RCTPromiseResolveBlock = { _ in },
        reject: @escaping RCTPromiseRejectBlock = { _, _, _ in }
    ) {
        if let promoPayment = promotedPayment {
            debugMessage("buy promoted product")
            SKPaymentQueue.default().add(promoPayment)
        } else {
            reject("E_DEVELOPER_ERROR", "Invalid product ID.", nil)
        }
    }

    @objc public func  requestReceipt(
        _ refresh: Bool,
        resolve: @escaping RCTPromiseResolveBlock = { _ in },
        reject: @escaping RCTPromiseRejectBlock = { _, _, _ in }
    ) {
        requestReceiptData(withBlock: refresh) { [self] receiptData, error in
            if error == nil {
                resolve(receiptData?.base64EncodedString(options: []))
            } else {
                reject(standardErrorCode(9), "Invalid receipt", nil)
            }
        }
    }

    @objc public func  finishTransaction(
        _ transactionIdentifier: String,
        resolve: @escaping RCTPromiseResolveBlock = { _ in },
        reject: @escaping RCTPromiseRejectBlock = { _, _, _ in }
    ) {
        finishTransaction(withIdentifier: transactionIdentifier)
        resolve(nil)
    }

    @objc public func getPendingTransactions (
        _ resolve: @escaping RCTPromiseResolveBlock = { _ in },
        reject: @escaping RCTPromiseRejectBlock = { _, _, _ in }
    ) {
        requestReceiptData(withBlock: false) { receiptData, _ in
            var output: [AnyHashable] = []

            if let receipt = receiptData {
                let transactions = SKPaymentQueue.default().transactions

                for item in transactions {
                    let timestamp = item.transactionDate?.millisecondsSince1970 == nil ? nil : String(item.transactionDate!.millisecondsSince1970)
                    let purchase = [
                        "transactionDate": timestamp,
                        "transactionId": item.transactionIdentifier,
                        "productId": item.payment.productIdentifier,
                        "quantity": "\(item.payment.quantity)",
                        "transactionReceipt": receipt.base64EncodedString(options: [])
                    ]

                    output.append(purchase)
                }
            }

            resolve(output)
        }
    }

    @objc public func  presentCodeRedemptionSheet(
        _ resolve: @escaping RCTPromiseResolveBlock = { _ in },
        reject: @escaping RCTPromiseRejectBlock = { _, _, _ in }
    ) {
        #if !os(tvOS)
        if #available(iOS 14.0, tvOS 14.0, *) {
            SKPaymentQueue.default().presentCodeRedemptionSheet()
            resolve(nil)
        } else {
            reject(standardErrorCode(2), "This method only available above iOS 14", nil)
        }
        #else
        reject(standardErrorCode(2), "This method is not available on tvOS", nil)
        #endif
    }

    // StoreKitDelegate
    func productsRequest(_ request: SKProductsRequest, didReceive response: SKProductsResponse) {
        for prod in response.products {
            add(prod)
        }

        var items: [[String: Any?]] = [[:]]
        let lockQueue = DispatchQueue(label: "validProducts")

        lockQueue.sync {
            for product in validProducts {
                items.append(getProductObject(product))
            }
        }

        resolvePromises(forKey: request.key, value: items)
    }

    // Add to valid products from Apple server response. Allowing getProducts, getSubscriptions call several times.
    // Doesn't allow duplication. Replace new product.
    func add(_ aProd: SKProduct) {
        let lockQueue = DispatchQueue(label: "validProducts")

        lockQueue.sync {
            debugMessage("Add new object: \(aProd.productIdentifier)")
            var delTar = -1

            for k in 0..<validProducts.count {
                let cur = validProducts[k]
                if cur.productIdentifier == aProd.productIdentifier {
                    delTar = k
                }
            }

            if delTar >= 0 {
                validProducts.remove(at: delTar)
            }

=======
    @objc public func buyProductWithQuantityIOS(
        _ sku: String,
        quantity: Int,
        resolve: @escaping RCTPromiseResolveBlock = { _ in },
        reject: @escaping RCTPromiseRejectBlock = { _, _, _ in }
    ) {
        debugMessage("buyProductWithQuantityIOS")
        var product: SKProduct?
        let lockQueue = DispatchQueue(label: "validProducts")
        lockQueue.sync {
            for p in validProducts {
                if sku == p.productIdentifier {
                    product = p
                    break
                }
            }
        }
        if let prod = product {
            let payment = SKMutablePayment(product: prod)
            payment.quantity = quantity
            SKPaymentQueue.default().add(payment)
        } else {
            if hasListeners {
                let err = [
                    "debugMessage": "Invalid product ID.",
                    "message": "Invalid product ID.",
                    "code": "E_DEVELOPER_ERROR",
                    "productId": sku
                ]
                sendEvent(withName: "purchase-error", body: err)
            }
            reject("E_DEVELOPER_ERROR", "Invalid product ID.", nil)
        }
    }

    @objc public func clearTransaction(
        _ resolve: @escaping RCTPromiseResolveBlock = { _ in },
        reject: @escaping RCTPromiseRejectBlock = { _, _, _ in }
    ) {
        let pendingTrans = SKPaymentQueue.default().transactions
        countPendingTransaction = pendingTrans.count

        debugMessage("clear remaining Transactions (\(countPendingTransaction)). Call this before make a new transaction")

        if countPendingTransaction > 0 {
            addPromise(forKey: "cleaningTransactions", resolve: resolve, reject: reject)
            for transaction in pendingTrans {
                SKPaymentQueue.default().finishTransaction(transaction)
            }
        } else {
            resolve(nil)
        }
    }

    @objc public func clearProducts(
        _ resolve: @escaping RCTPromiseResolveBlock = { _ in },
        reject: @escaping RCTPromiseRejectBlock = { _, _, _ in }
    ) {
        debugMessage("clear valid products")

        let lockQueue = DispatchQueue(label: "validProducts")

        lockQueue.sync {
            validProducts.removeAll()
        }

        resolve(nil)
    }

    @objc public func  promotedProduct(
        _ resolve: @escaping RCTPromiseResolveBlock = { _ in },
        reject: @escaping RCTPromiseRejectBlock = { _, _, _ in }
    ) {
        debugMessage("get promoted product")
        resolve((promotedProduct != nil) ? getProductObject(promotedProduct!) : nil)
    }

    @objc public func  buyPromotedProduct(
        _ resolve: @escaping RCTPromiseResolveBlock = { _ in },
        reject: @escaping RCTPromiseRejectBlock = { _, _, _ in }
    ) {
        if let promoPayment = promotedPayment {
            debugMessage("buy promoted product")
            SKPaymentQueue.default().add(promoPayment)
        } else {
            reject("E_DEVELOPER_ERROR", "Invalid product ID.", nil)
        }
    }

    @objc public func  requestReceipt(
        _ refresh: Bool,
        resolve: @escaping RCTPromiseResolveBlock = { _ in },
        reject: @escaping RCTPromiseRejectBlock = { _, _, _ in }
    ) {
        requestReceiptData(withBlock: refresh) { [self] receiptData, error in
            if error == nil {
                resolve(receiptData?.base64EncodedString(options: []))
            } else {
                reject(standardErrorCode(9), "Invalid receipt", nil)
            }
        }
    }

    @objc public func  finishTransaction(
        _ transactionIdentifier: String,
        resolve: @escaping RCTPromiseResolveBlock = { _ in },
        reject: @escaping RCTPromiseRejectBlock = { _, _, _ in }
    ) {
        finishTransaction(withIdentifier: transactionIdentifier)
        resolve(nil)
    }

    @objc public func getPendingTransactions (
        _ resolve: @escaping RCTPromiseResolveBlock = { _ in },
        reject: @escaping RCTPromiseRejectBlock = { _, _, _ in }
    ) {
        requestReceiptData(withBlock: false) { receiptData, _ in
            var output: [AnyHashable] = []

            if let receipt = receiptData {
                let transactions = SKPaymentQueue.default().transactions

                for item in transactions {
                    let timestamp = item.transactionDate?.millisecondsSince1970 == nil ? nil : String(item.transactionDate!.millisecondsSince1970)
                    let purchase = [
                        "transactionDate": timestamp,
                        "transactionId": item.transactionIdentifier,
                        "productId": item.payment.productIdentifier,
                        "quantity": "\(item.payment.quantity)",
                        "transactionReceipt": receipt.base64EncodedString(options: [])
                    ]

                    output.append(purchase)
                }
            }

            resolve(output)
        }
    }

    @objc public func  presentCodeRedemptionSheet(
        _ resolve: @escaping RCTPromiseResolveBlock = { _ in },
        reject: @escaping RCTPromiseRejectBlock = { _, _, _ in }
    ) {
        #if !os(tvOS)
        if #available(iOS 14.0, tvOS 14.0, *) {
            SKPaymentQueue.default().presentCodeRedemptionSheet()
            resolve(nil)
        } else {
            reject(standardErrorCode(2), "This method only available above iOS 14", nil)
        }
        #else
        reject(standardErrorCode(2), "This method is not available on tvOS", nil)
        #endif
    }

    // StoreKitDelegate
    func productsRequest(_ request: SKProductsRequest, didReceive response: SKProductsResponse) {
        for prod in response.products {
            add(prod)
        }

        var items: [[String: Any?]] = [[:]]
        let lockQueue = DispatchQueue(label: "validProducts")

        lockQueue.sync {
            for product in validProducts {
                items.append(getProductObject(product))
            }
        }

        resolvePromises(forKey: request.key, value: items)
    }

    // Add to valid products from Apple server response. Allowing getProducts, getSubscriptions call several times.
    // Doesn't allow duplication. Replace new product.
    func add(_ aProd: SKProduct) {
        let lockQueue = DispatchQueue(label: "validProducts")

        lockQueue.sync {
            debugMessage("Add new object: \(aProd.productIdentifier)")
            var delTar = -1

            for k in 0..<validProducts.count {
                let cur = validProducts[k]
                if cur.productIdentifier == aProd.productIdentifier {
                    delTar = k
                }
            }

            if delTar >= 0 {
                validProducts.remove(at: delTar)
            }

>>>>>>> 5ebd32c1
            validProducts.append(aProd)
        }
    }

    func request(_ request: SKRequest, didFailWithError error: Error) {
        let nsError = error as NSError

        if request is SKReceiptRefreshRequest {
            if let unwrappedReceiptBlock = receiptBlock {
                let standardError = NSError(domain: nsError.domain, code: 9, userInfo: nsError.userInfo)
                unwrappedReceiptBlock(nil, standardError)
                receiptBlock = nil
                return
            } else {
                if let key: String = productsRequest?.key {
                    myQueue.sync(execute: { [self] in
                                    rejectPromises(
                                        forKey: key,
                                        code: standardErrorCode(nsError.code),
                                        message: error.localizedDescription,
                                        error: error)}
                    )
                }
            }
        }
    }

    func paymentQueue(_ queue: SKPaymentQueue, updatedTransactions transactions: [SKPaymentTransaction]) {
        for transaction in transactions {
            switch transaction.transactionState {
            case .purchasing:
                debugMessage("Purchase Started")
                break

            case .purchased:
                debugMessage("Purchase Successful")
                purchaseProcess(transaction)
                break

            case .restored:
                debugMessage("Restored")
                SKPaymentQueue.default().finishTransaction(transaction)
                break

            case .deferred:
                debugMessage("Deferred (awaiting approval via parental controls, etc.)")

                myQueue.sync(execute: { [self] in
                    if hasListeners {
                        let err = [
                            "debugMessage": "The payment was deferred (awaiting approval via parental controls for instance)",
                            "code": "E_DEFERRED_PAYMENT",
                            "message": "The payment was deferred (awaiting approval via parental controls for instance)",
                            "productId": transaction.payment.productIdentifier,
                            "quantity": "\(transaction.payment.quantity)"
                        ]

                        sendEvent(withName: "purchase-error", body: err)
                    }

                    rejectPromises(
                        forKey: transaction.payment.productIdentifier,
                        code: "E_DEFERRED_PAYMENT",
                        message: "The payment was deferred (awaiting approval via parental controls for instance)",
                        error: nil)
                })

            case .failed:
                debugMessage("Purchase Failed")

                SKPaymentQueue.default().finishTransaction(transaction)

                myQueue.sync(execute: { [self] in
                    let nsError = transaction.error as NSError?

                    if hasListeners {
                        let code = nsError?.code
                        let responseCode = String(code ?? 0)
                        let err = [
                            "responseCode": responseCode,
                            "debugMessage": transaction.error?.localizedDescription,
                            "code": standardErrorCode(code),
                            "message": transaction.error?.localizedDescription,
                            "productId": transaction.payment.productIdentifier
                        ]

                        sendEvent(withName: "purchase-error", body: err)
                    }

                    rejectPromises(
                        forKey: transaction.payment.productIdentifier,
                        code: standardErrorCode(nsError?.code),
                        message: nsError?.localizedDescription,
                        error: nsError)
                })

                break
            }
        }
    }

    func finishTransaction(withIdentifier transactionIdentifier: String?) {
        let queue = SKPaymentQueue.default()

        for transaction in queue.transactions {
            if transaction.transactionIdentifier == transactionIdentifier {
                SKPaymentQueue.default().finishTransaction(transaction)
            }
        }
    }
<<<<<<< HEAD

    func paymentQueueRestoreCompletedTransactionsFinished(_ queue: SKPaymentQueue) {
        debugMessage("PaymentQueueRestoreCompletedTransactionsFinished")
        var items = [[String: Any?]]()

        for transaction in queue.transactions {
            if transaction.transactionState == .restored || transaction.transactionState == .purchased {
                getPurchaseData(transaction) { restored in
                    if let restored = restored {
                        items.append(restored)
                    }

                    SKPaymentQueue.default().finishTransaction(transaction)
                }
            }
        }

        resolvePromises(forKey: "availableItems", value: items)
    }

    func paymentQueue(_ queue: SKPaymentQueue, restoreCompletedTransactionsFailedWithError error: Error) {
        myQueue.sync(execute: { [self] in
            rejectPromises(
                forKey: "availableItems",
                code: standardErrorCode((error as NSError).code),
                message: error.localizedDescription,
                error: error)
        })

=======

    func paymentQueueRestoreCompletedTransactionsFinished(_ queue: SKPaymentQueue) {
        debugMessage("PaymentQueueRestoreCompletedTransactionsFinished")
        var items = [[String: Any?]]()

        for transaction in queue.transactions {
            if transaction.transactionState == .restored || transaction.transactionState == .purchased {
                getPurchaseData(transaction) { restored in
                    if let restored = restored {
                        items.append(restored)
                    }

                    SKPaymentQueue.default().finishTransaction(transaction)
                }
            }
        }

        resolvePromises(forKey: "availableItems", value: items)
    }

    func paymentQueue(_ queue: SKPaymentQueue, restoreCompletedTransactionsFailedWithError error: Error) {
        myQueue.sync(execute: { [self] in
            rejectPromises(
                forKey: "availableItems",
                code: standardErrorCode((error as NSError).code),
                message: error.localizedDescription,
                error: error)
        })

>>>>>>> 5ebd32c1
        debugMessage("restoreCompletedTransactionsFailedWithError")
    }

    func purchaseProcess(_ transaction: SKPaymentTransaction) {
        if pendingTransactionWithAutoFinish {
            SKPaymentQueue.default().finishTransaction(transaction)
            pendingTransactionWithAutoFinish = false
        }

        getPurchaseData(transaction) { [self] purchase in
            resolvePromises(forKey: transaction.payment.productIdentifier, value: purchase)

            // additionally send event
            if hasListeners {
                sendEvent(withName: "purchase-updated", body: purchase)
            }
        }
    }

    func standardErrorCode(_ code: Int?) -> String? {
        let descriptions = [
            "E_UNKNOWN",
            "E_SERVICE_ERROR",
            "E_USER_CANCELLED",
            "E_USER_ERROR",
            "E_USER_ERROR",
            "E_ITEM_UNAVAILABLE",
            "E_REMOTE_ERROR",
            "E_NETWORK_ERROR",
            "E_SERVICE_ERROR",
            "E_RECEIPT_FAILED",
            "E_RECEIPT_FINISHED_FAILED"
        ]

        guard let code = code else {
            return descriptions[0]
        }

        if code > descriptions.count - 1 || code < 0 { // Fix crash app without internet connection
            return descriptions[0]
        }

        return descriptions[code]
    }

    func getProductObject(_ product: SKProduct) -> [String: Any?] {
        let formatter = NumberFormatter()
        formatter.numberStyle = .currency
        formatter.locale = product.priceLocale

        let localizedPrice = formatter.string(from: product.price)
        var introductoryPrice = localizedPrice
        var introductoryPriceAsAmountIOS = "\(product.price)"

        var introductoryPricePaymentMode = ""
        var introductoryPriceNumberOfPeriods = ""

        var introductoryPriceSubscriptionPeriod = ""

        var currencyCode: String? = ""
        var countryCode: String? = ""
        var periodNumberIOS = "0"
        var periodUnitIOS = ""
        var itemType = "iap"

        if #available(iOS 11.2, tvOS 11.2, *) {
            let numOfUnits = UInt(product.subscriptionPeriod?.numberOfUnits ?? 0)
            let unit = product.subscriptionPeriod?.unit

            if unit == .year {
                periodUnitIOS = "YEAR"
            } else if unit == .month {
                periodUnitIOS = "MONTH"
            } else if unit == .week {
                periodUnitIOS = "WEEK"
            } else if unit == .day {
                periodUnitIOS = "DAY"
            }

            periodNumberIOS = String(format: "%lu", numOfUnits)
            if numOfUnits != 0 {
                itemType = "subs"
            }

            // subscriptionPeriod = product.subscriptionPeriod ? [product.subscriptionPeriod stringValue] : @"";
            // introductoryPrice = product.introductoryPrice != nil ? [NSString stringWithFormat:@"%@", product.introductoryPrice] : @"";
            if product.introductoryPrice != nil {
                formatter.locale = product.introductoryPrice?.priceLocale

                if let price = product.introductoryPrice?.price {
                    introductoryPrice = formatter.string(from: price)
                }

                introductoryPriceAsAmountIOS = product.introductoryPrice?.price.stringValue ?? ""

                switch product.introductoryPrice?.paymentMode {
                case .freeTrial:
                    introductoryPricePaymentMode = "FREETRIAL"
                    introductoryPriceNumberOfPeriods = NSNumber(value: product.introductoryPrice?.subscriptionPeriod.numberOfUnits ?? 0).stringValue

                case .payAsYouGo:
                    introductoryPricePaymentMode = "PAYASYOUGO"
                    introductoryPriceNumberOfPeriods = NSNumber(value: product.introductoryPrice?.numberOfPeriods ?? 0).stringValue

                case .payUpFront:
                    introductoryPricePaymentMode = "PAYUPFRONT"
                    introductoryPriceNumberOfPeriods = NSNumber(value: product.introductoryPrice?.subscriptionPeriod.numberOfUnits ?? 0).stringValue

                default:
                    introductoryPricePaymentMode = ""
                    introductoryPriceNumberOfPeriods = "0"
                }

                if product.introductoryPrice?.subscriptionPeriod.unit == .day {
                    introductoryPriceSubscriptionPeriod = "DAY"
                } else if product.introductoryPrice?.subscriptionPeriod.unit == .week {
                    introductoryPriceSubscriptionPeriod = "WEEK"
                } else if product.introductoryPrice?.subscriptionPeriod.unit == .month {
                    introductoryPriceSubscriptionPeriod = "MONTH"
                } else if product.introductoryPrice?.subscriptionPeriod.unit == .year {
                    introductoryPriceSubscriptionPeriod = "YEAR"
                } else {
                    introductoryPriceSubscriptionPeriod = ""
                }
            } else {
                introductoryPrice = ""
                introductoryPriceAsAmountIOS = ""
                introductoryPricePaymentMode = ""
                introductoryPriceNumberOfPeriods = ""
                introductoryPriceSubscriptionPeriod = ""
            }
        }

        if #available(iOS 10.0, tvOS 10.0, *) {
            currencyCode = product.priceLocale.currencyCode
        }

        if #available(iOS 13.0, tvOS 13.0, *) {
            countryCode = SKPaymentQueue.default().storefront?.countryCode
        } else if #available(iOS 10.0, tvOS 10.0, *) {
            countryCode = product.priceLocale.regionCode
        }

        var discounts: [[String: String?]]?

        if #available(iOS 12.2, tvOS 12.2, *) {
            discounts = getDiscountData(product)
        }

        let obj: [String: Any?] = [
            "productId": product.productIdentifier,
            "price": "\(product.price)",
            "currency": currencyCode,
            "countryCode": countryCode ?? "",
            "type": itemType,
            "title": product.localizedTitle != "" ? product.localizedTitle : "",
            "description": product.localizedDescription != "" ? product.localizedDescription : "",
            "localizedPrice": localizedPrice,
            "subscriptionPeriodNumberIOS": periodNumberIOS,
            "subscriptionPeriodUnitIOS": periodUnitIOS,
            "introductoryPrice": introductoryPrice,
            "introductoryPriceAsAmountIOS": introductoryPriceAsAmountIOS,
            "introductoryPricePaymentModeIOS": introductoryPricePaymentMode,
            "introductoryPriceNumberOfPeriodsIOS": introductoryPriceNumberOfPeriods,
            "introductoryPriceSubscriptionPeriodIOS": introductoryPriceSubscriptionPeriod,
            "discounts": discounts
        ]

        return obj
    }

    func getDiscountData(_ product: SKProduct) -> [[String: String?]]? {
        if #available(iOS 12.2, tvOS 12.2, *) {
            var mappedDiscounts: [[String: String?]] = []
            var localizedPrice: String?
            var paymendMode: String?
            var subscriptionPeriods: String?
            var discountType: String?

            for discount in product.discounts {
                let formatter = NumberFormatter()
                formatter.numberStyle = .currency
                let priceLocale: Locale? = discount.priceLocale
                if let pLocale = priceLocale {
                    formatter.locale = pLocale
                }
                localizedPrice = formatter.string(from: discount.price)
                var numberOfPeriods: String?

                switch discount.paymentMode {
                case .freeTrial:
                    paymendMode = "FREETRIAL"
                    numberOfPeriods = NSNumber(value: discount.subscriptionPeriod.numberOfUnits ).stringValue
                    break

                case .payAsYouGo:
                    paymendMode = "PAYASYOUGO"
                    numberOfPeriods = NSNumber(value: discount.numberOfPeriods).stringValue
                    break

                case .payUpFront:
                    paymendMode = "PAYUPFRONT"
                    numberOfPeriods = NSNumber(value: discount.subscriptionPeriod.numberOfUnits ).stringValue
                    break

                default:
                    paymendMode = ""
                    numberOfPeriods = "0"
                    break
                }

                switch discount.subscriptionPeriod.unit {
                case .day:
                    subscriptionPeriods = "DAY"

                case .week:
                    subscriptionPeriods = "WEEK"

                case .month:
                    subscriptionPeriods = "MONTH"

                case .year:
                    subscriptionPeriods = "YEAR"

                default:
                    subscriptionPeriods = ""
                }

                let discountIdentifier = discount.identifier
                switch discount.type {
                case SKProductDiscount.Type.introductory:
                    discountType = "INTRODUCTORY"
                    break

                case SKProductDiscount.Type.subscription:
                    discountType = "SUBSCRIPTION"
                    break

                default:
                    discountType = ""
                    break
                }

                let discountObj = [
                    "identifier": discountIdentifier,
                    "type": discountType,
                    "numberOfPeriods": numberOfPeriods,
                    "price": "\(discount.price)",
                    "localizedPrice": localizedPrice,
                    "paymentMode": paymendMode,
                    "subscriptionPeriod": subscriptionPeriods
                ]

                mappedDiscounts.append(discountObj)
            }

            return mappedDiscounts
        }

        return nil
    }

    func getPurchaseData(_ transaction: SKPaymentTransaction, withBlock block: @escaping (_ transactionDict: [String: Any]?) -> Void) {
        requestReceiptData(withBlock: false) { receiptData, _ in
            if receiptData == nil {
                block(nil)
            } else {
                var purchase = [
                    "transactionDate": transaction.transactionDate?.millisecondsSince1970String,
                    "transactionId": transaction.transactionIdentifier,
                    "productId": transaction.payment.productIdentifier,
                    "transactionReceipt": receiptData?.base64EncodedString(options: [])
                ]

                // originalTransaction is available for restore purchase and purchase of cancelled/expired subscriptions
                if let originalTransaction = transaction.original {
                    purchase["originalTransactionDateIOS"] = originalTransaction.transactionDate?.millisecondsSince1970String
                    purchase["originalTransactionIdentifierIOS"] = originalTransaction.transactionIdentifier
                }

                block(purchase as [String: Any])
            }
        }
    }

    func requestReceiptData(withBlock forceRefresh: Bool, withBlock block: @escaping (_ data: Data?, _ error: Error?) -> Void) {
        debugMessage("requestReceiptDataWithBlock with force refresh: \(forceRefresh ? "YES" : "NO")")

        if forceRefresh || isReceiptPresent() == false {
            let refreshRequest = SKReceiptRefreshRequest()
            refreshRequest.delegate = self
            refreshRequest.start()
            receiptBlock = block
        } else {
            receiptBlock = nil
            block(receiptData(), nil)
        }
    }

    func isReceiptPresent() -> Bool {
        let receiptURL = Bundle.main.appStoreReceiptURL
        var canReachError: Error?

        do {
            try _ = receiptURL?.checkResourceIsReachable()
        } catch let error {
            canReachError = error
        }

        return canReachError == nil
    }

    func receiptData() -> Data? {
        let receiptURL = Bundle.main.appStoreReceiptURL
        var receiptData: Data?

        if let receiptURL = receiptURL {
            do {
                try receiptData = Data(contentsOf: receiptURL)
            } catch _ {
            }
        }

        return receiptData
    }

    func requestDidFinish(_ request: SKRequest) {
        if request is SKReceiptRefreshRequest {
            if isReceiptPresent() == true {
                debugMessage("Receipt refreshed success")

                if let receiptBlock = receiptBlock {
                    receiptBlock(receiptData(), nil)
                }
            } else if let receiptBlock = receiptBlock {
                debugMessage("Finished but receipt refreshed failed")

                let error = NSError(domain: "Receipt request finished but it failed!", code: 10, userInfo: nil)
                receiptBlock(nil, error)
            }

            receiptBlock = nil
        }
    }

    func paymentQueue(_ queue: SKPaymentQueue, removedTransactions transactions: [SKPaymentTransaction]) {
        debugMessage("removedTransactions - countPendingTransactions \(countPendingTransaction)")

        if countPendingTransaction > 0 {
            countPendingTransaction -= transactions.count

            if countPendingTransaction <= 0 {
                resolvePromises(forKey: "cleaningTransactions", value: nil)
                countPendingTransaction = 0
            }
        }
    }
}<|MERGE_RESOLUTION|>--- conflicted
+++ resolved
@@ -1,19 +1,6 @@
 import React
 import StoreKit
 
-<<<<<<< HEAD
-=======
-typealias RNIapIosPromise = (RCTPromiseResolveBlock, RCTPromiseRejectBlock)
-
-public func debugMessage(_ object: Any...) {
-    #if DEBUG
-    for item in object {
-        print("[react-native-iap] \(item)")
-    }
-    #endif
-}
-
->>>>>>> 5ebd32c1
 // Based on https://stackoverflow.com/a/40135192/570612
 extension Date {
     var millisecondsSince1970: Int64 {
@@ -92,95 +79,6 @@
     override func stopObserving() {
         hasListeners = false
     }
-<<<<<<< HEAD
-
-    override func addListener(_ eventName: String?) {
-        super.addListener(eventName)
-
-        if (eventName == "iap-promoted-product") && promotedPayment != nil {
-            sendEvent(withName: "iap-promoted-product", body: promotedPayment?.productIdentifier)
-        }
-    }
-
-    func addPromise(forKey key: String, resolve: @escaping RCTPromiseResolveBlock, reject: @escaping RCTPromiseRejectBlock) {
-        var promises: [RNIapIosPromise]? = promisesByKey[key]
-
-        if promises == nil {
-            promises = []
-        }
-
-        promises?.append((resolve, reject))
-        promisesByKey[key] = promises
-    }
-
-    func resolvePromises(forKey key: String?, value: Any?) {
-        let promises: [RNIapIosPromise]? = promisesByKey[key ?? ""]
-
-        if let promises = promises {
-            for tuple in promises {
-                let resolveBlck = tuple.0
-                resolveBlck(value)
-            }
-            promisesByKey[key ?? ""] = nil
-        }
-    }
-
-    func rejectPromises(forKey key: String, code: String?, message: String?, error: Error?) {
-        let promises = promisesByKey[key]
-
-        if let promises = promises {
-            for tuple in promises {
-                let reject = tuple.1
-                reject(code, message, error)
-            }
-            promisesByKey[key] = nil
-        }
-    }
-
-    func paymentQueue(_ queue: SKPaymentQueue, shouldAddStorePayment payment: SKPayment, for product: SKProduct) -> Bool {
-        promotedProduct = product
-        promotedPayment = payment
-
-        if hasListeners {
-            sendEvent(withName: "iap-promoted-product", body: product.productIdentifier)
-        }
-        return false
-    }
-
-    override func supportedEvents() -> [String]? {
-        return ["iap-promoted-product", "purchase-updated", "purchase-error"]
-    }
-
-    @objc public func initConnection(
-        _ resolve: @escaping RCTPromiseResolveBlock = { _ in },
-        reject: @escaping RCTPromiseRejectBlock = { _, _, _ in }
-    ) {
-        addTransactionObserver()
-        let canMakePayments = SKPaymentQueue.canMakePayments()
-        resolve(NSNumber(value: canMakePayments))
-    }
-    @objc public func endConnection(
-        _ resolve: @escaping RCTPromiseResolveBlock = { _ in },
-        reject: @escaping RCTPromiseRejectBlock = { _, _, _ in }
-    ) {
-        removeTransactionObserver()
-        resolve(nil)
-    }
-    @objc public func getItems(
-        _ skus: [String],
-        resolve: @escaping RCTPromiseResolveBlock = { _ in },
-        reject: @escaping RCTPromiseRejectBlock = { _, _, _ in }
-    ) {
-        let productIdentifiers = Set<AnyHashable>(skus)
-        if let productIdentifiers = productIdentifiers as? Set<String> {
-            productsRequest = SKProductsRequest(productIdentifiers: productIdentifiers)
-            if let productsRequest = productsRequest {
-                productsRequest.delegate = self
-                let key: String = productsRequest.key
-                addPromise(forKey: key, resolve: resolve, reject: reject)
-                productsRequest.start()
-            }
-=======
 
     override func addListener(_ eventName: String?) {
         super.addListener(eventName)
@@ -315,106 +213,6 @@
         if let prod = product {
             addPromise(forKey: prod.productIdentifier, resolve: resolve, reject: reject)
 
-            let payment = SKMutablePayment(product: prod)
-
-            if let applicationUsername = applicationUsername {
-                payment.applicationUsername = applicationUsername
-            }
-            SKPaymentQueue.default().add(payment)
-        } else {
-            if hasListeners {
-                let err = [
-                    "debugMessage": "Invalid product ID.",
-                    "code": "E_DEVELOPER_ERROR",
-                    "message": "Invalid product ID.",
-                    "productId": sku
-                ]
-
-                sendEvent(withName: "purchase-error", body: err)
-            }
-
-            reject("E_DEVELOPER_ERROR", "Invalid product ID.", nil)
-        }
-    }
-
-    @objc public func buyProductWithOffer(
-        _ sku: String,
-        forUser usernameHash: String,
-        withOffer discountOffer: [String: String],
-        resolve: @escaping RCTPromiseResolveBlock = { _ in },
-        reject: @escaping RCTPromiseRejectBlock = { _, _, _ in }
-    ) {
-        var product: SKProduct?
-        let lockQueue = DispatchQueue(label: "validProducts")
-        lockQueue.sync {
-            for p in validProducts {
-                if sku == p.productIdentifier {
-                    product = p
-                    break
-                }
-            }
-        }
-
-        if let prod = product {
-            addPromise(forKey: prod.productIdentifier, resolve: resolve, reject: reject)
-
-            let payment = SKMutablePayment(product: prod)
-
-            if #available(iOS 12.2, tvOS 12.2, *) {
-                let discount = SKPaymentDiscount(
-                    identifier: discountOffer["identifier"]!,
-                    keyIdentifier: discountOffer["keyIdentifier"]!,
-                    nonce: UUID(uuidString: discountOffer["nonce"]!)!,
-                    signature: discountOffer["signature"]!,
-                    timestamp: NSNumber(value: Int(discountOffer["timestamp"]!)!))
-                payment.paymentDiscount = discount
-            }
-            payment.applicationUsername = usernameHash
-            SKPaymentQueue.default().add(payment)
-        } else {
-            if hasListeners {
-                let err = [
-                    "debugMessage": "Invalid product ID.",
-                    "message": "Invalid product ID.",
-                    "code": "E_DEVELOPER_ERROR",
-                    "productId": sku
-                ]
-                sendEvent(withName: "purchase-error", body: err)
-            }
-            reject("E_DEVELOPER_ERROR", "Invalid product ID.", nil)
->>>>>>> 5ebd32c1
-        }
-    }
-    @objc public func getAvailableItems(
-        _ resolve: @escaping RCTPromiseResolveBlock = { _ in },
-        reject: @escaping RCTPromiseRejectBlock = { _, _, _ in }
-    ) {
-        addPromise(forKey: "availableItems", resolve: resolve, reject: reject)
-        SKPaymentQueue.default().restoreCompletedTransactions()
-    }
-
-    @objc public func buyProduct(
-        _ sku: String,
-        andDangerouslyFinishTransactionAutomatically: Bool,
-        applicationUsername: String?,
-        resolve: @escaping RCTPromiseResolveBlock = { _ in },
-        reject: @escaping RCTPromiseRejectBlock = { _, _, _ in }
-    ) {
-        pendingTransactionWithAutoFinish = andDangerouslyFinishTransactionAutomatically
-        var product: SKProduct?
-        let lockQueue = DispatchQueue(label: "validProducts")
-        lockQueue.sync {
-            for p in validProducts {
-                if sku == p.productIdentifier {
-                    product = p
-                    break
-                }
-            }
-        }
-        if let prod = product {
-            addPromise(forKey: prod.productIdentifier, resolve: resolve, reject: reject)
-
-<<<<<<< HEAD
             let payment = SKMutablePayment(product: prod)
 
             if let applicationUsername = applicationUsername {
@@ -679,202 +477,6 @@
                 validProducts.remove(at: delTar)
             }
 
-=======
-    @objc public func buyProductWithQuantityIOS(
-        _ sku: String,
-        quantity: Int,
-        resolve: @escaping RCTPromiseResolveBlock = { _ in },
-        reject: @escaping RCTPromiseRejectBlock = { _, _, _ in }
-    ) {
-        debugMessage("buyProductWithQuantityIOS")
-        var product: SKProduct?
-        let lockQueue = DispatchQueue(label: "validProducts")
-        lockQueue.sync {
-            for p in validProducts {
-                if sku == p.productIdentifier {
-                    product = p
-                    break
-                }
-            }
-        }
-        if let prod = product {
-            let payment = SKMutablePayment(product: prod)
-            payment.quantity = quantity
-            SKPaymentQueue.default().add(payment)
-        } else {
-            if hasListeners {
-                let err = [
-                    "debugMessage": "Invalid product ID.",
-                    "message": "Invalid product ID.",
-                    "code": "E_DEVELOPER_ERROR",
-                    "productId": sku
-                ]
-                sendEvent(withName: "purchase-error", body: err)
-            }
-            reject("E_DEVELOPER_ERROR", "Invalid product ID.", nil)
-        }
-    }
-
-    @objc public func clearTransaction(
-        _ resolve: @escaping RCTPromiseResolveBlock = { _ in },
-        reject: @escaping RCTPromiseRejectBlock = { _, _, _ in }
-    ) {
-        let pendingTrans = SKPaymentQueue.default().transactions
-        countPendingTransaction = pendingTrans.count
-
-        debugMessage("clear remaining Transactions (\(countPendingTransaction)). Call this before make a new transaction")
-
-        if countPendingTransaction > 0 {
-            addPromise(forKey: "cleaningTransactions", resolve: resolve, reject: reject)
-            for transaction in pendingTrans {
-                SKPaymentQueue.default().finishTransaction(transaction)
-            }
-        } else {
-            resolve(nil)
-        }
-    }
-
-    @objc public func clearProducts(
-        _ resolve: @escaping RCTPromiseResolveBlock = { _ in },
-        reject: @escaping RCTPromiseRejectBlock = { _, _, _ in }
-    ) {
-        debugMessage("clear valid products")
-
-        let lockQueue = DispatchQueue(label: "validProducts")
-
-        lockQueue.sync {
-            validProducts.removeAll()
-        }
-
-        resolve(nil)
-    }
-
-    @objc public func  promotedProduct(
-        _ resolve: @escaping RCTPromiseResolveBlock = { _ in },
-        reject: @escaping RCTPromiseRejectBlock = { _, _, _ in }
-    ) {
-        debugMessage("get promoted product")
-        resolve((promotedProduct != nil) ? getProductObject(promotedProduct!) : nil)
-    }
-
-    @objc public func  buyPromotedProduct(
-        _ resolve: @escaping RCTPromiseResolveBlock = { _ in },
-        reject: @escaping RCTPromiseRejectBlock = { _, _, _ in }
-    ) {
-        if let promoPayment = promotedPayment {
-            debugMessage("buy promoted product")
-            SKPaymentQueue.default().add(promoPayment)
-        } else {
-            reject("E_DEVELOPER_ERROR", "Invalid product ID.", nil)
-        }
-    }
-
-    @objc public func  requestReceipt(
-        _ refresh: Bool,
-        resolve: @escaping RCTPromiseResolveBlock = { _ in },
-        reject: @escaping RCTPromiseRejectBlock = { _, _, _ in }
-    ) {
-        requestReceiptData(withBlock: refresh) { [self] receiptData, error in
-            if error == nil {
-                resolve(receiptData?.base64EncodedString(options: []))
-            } else {
-                reject(standardErrorCode(9), "Invalid receipt", nil)
-            }
-        }
-    }
-
-    @objc public func  finishTransaction(
-        _ transactionIdentifier: String,
-        resolve: @escaping RCTPromiseResolveBlock = { _ in },
-        reject: @escaping RCTPromiseRejectBlock = { _, _, _ in }
-    ) {
-        finishTransaction(withIdentifier: transactionIdentifier)
-        resolve(nil)
-    }
-
-    @objc public func getPendingTransactions (
-        _ resolve: @escaping RCTPromiseResolveBlock = { _ in },
-        reject: @escaping RCTPromiseRejectBlock = { _, _, _ in }
-    ) {
-        requestReceiptData(withBlock: false) { receiptData, _ in
-            var output: [AnyHashable] = []
-
-            if let receipt = receiptData {
-                let transactions = SKPaymentQueue.default().transactions
-
-                for item in transactions {
-                    let timestamp = item.transactionDate?.millisecondsSince1970 == nil ? nil : String(item.transactionDate!.millisecondsSince1970)
-                    let purchase = [
-                        "transactionDate": timestamp,
-                        "transactionId": item.transactionIdentifier,
-                        "productId": item.payment.productIdentifier,
-                        "quantity": "\(item.payment.quantity)",
-                        "transactionReceipt": receipt.base64EncodedString(options: [])
-                    ]
-
-                    output.append(purchase)
-                }
-            }
-
-            resolve(output)
-        }
-    }
-
-    @objc public func  presentCodeRedemptionSheet(
-        _ resolve: @escaping RCTPromiseResolveBlock = { _ in },
-        reject: @escaping RCTPromiseRejectBlock = { _, _, _ in }
-    ) {
-        #if !os(tvOS)
-        if #available(iOS 14.0, tvOS 14.0, *) {
-            SKPaymentQueue.default().presentCodeRedemptionSheet()
-            resolve(nil)
-        } else {
-            reject(standardErrorCode(2), "This method only available above iOS 14", nil)
-        }
-        #else
-        reject(standardErrorCode(2), "This method is not available on tvOS", nil)
-        #endif
-    }
-
-    // StoreKitDelegate
-    func productsRequest(_ request: SKProductsRequest, didReceive response: SKProductsResponse) {
-        for prod in response.products {
-            add(prod)
-        }
-
-        var items: [[String: Any?]] = [[:]]
-        let lockQueue = DispatchQueue(label: "validProducts")
-
-        lockQueue.sync {
-            for product in validProducts {
-                items.append(getProductObject(product))
-            }
-        }
-
-        resolvePromises(forKey: request.key, value: items)
-    }
-
-    // Add to valid products from Apple server response. Allowing getProducts, getSubscriptions call several times.
-    // Doesn't allow duplication. Replace new product.
-    func add(_ aProd: SKProduct) {
-        let lockQueue = DispatchQueue(label: "validProducts")
-
-        lockQueue.sync {
-            debugMessage("Add new object: \(aProd.productIdentifier)")
-            var delTar = -1
-
-            for k in 0..<validProducts.count {
-                let cur = validProducts[k]
-                if cur.productIdentifier == aProd.productIdentifier {
-                    delTar = k
-                }
-            }
-
-            if delTar >= 0 {
-                validProducts.remove(at: delTar)
-            }
-
->>>>>>> 5ebd32c1
             validProducts.append(aProd)
         }
     }
@@ -985,7 +587,6 @@
             }
         }
     }
-<<<<<<< HEAD
 
     func paymentQueueRestoreCompletedTransactionsFinished(_ queue: SKPaymentQueue) {
         debugMessage("PaymentQueueRestoreCompletedTransactionsFinished")
@@ -1015,37 +616,6 @@
                 error: error)
         })
 
-=======
-
-    func paymentQueueRestoreCompletedTransactionsFinished(_ queue: SKPaymentQueue) {
-        debugMessage("PaymentQueueRestoreCompletedTransactionsFinished")
-        var items = [[String: Any?]]()
-
-        for transaction in queue.transactions {
-            if transaction.transactionState == .restored || transaction.transactionState == .purchased {
-                getPurchaseData(transaction) { restored in
-                    if let restored = restored {
-                        items.append(restored)
-                    }
-
-                    SKPaymentQueue.default().finishTransaction(transaction)
-                }
-            }
-        }
-
-        resolvePromises(forKey: "availableItems", value: items)
-    }
-
-    func paymentQueue(_ queue: SKPaymentQueue, restoreCompletedTransactionsFailedWithError error: Error) {
-        myQueue.sync(execute: { [self] in
-            rejectPromises(
-                forKey: "availableItems",
-                code: standardErrorCode((error as NSError).code),
-                message: error.localizedDescription,
-                error: error)
-        })
-
->>>>>>> 5ebd32c1
         debugMessage("restoreCompletedTransactionsFailedWithError")
     }
 
