import React
import StoreKit

typealias RNIapIosPromise = (RCTPromiseResolveBlock, RCTPromiseRejectBlock)

public func debugMessage(_ object: Any...) {
  #if DEBUG
  for item in object {
    print("[react-native-iap] \(item)")
  }
  #endif
}

// Based on https://stackoverflow.com/a/40135192/570612
extension Date {
  var millisecondsSince1970: Int64 {
    return Int64((self.timeIntervalSince1970 * 1000.0).rounded())
  }

  var millisecondsSince1970String: String {
    return String((self.timeIntervalSince1970 * 1000.0).rounded())
  }

  init(milliseconds: Int64) {
    self = Date(timeIntervalSince1970: TimeInterval(milliseconds) / 1000)
  }
}

extension SKProductsRequest {
  var key: String {
    return String(self.hashValue)
  }
}

@objc(RNIapIos)
class RNIapIos: RCTEventEmitter, SKRequestDelegate, SKPaymentTransactionObserver, SKProductsRequestDelegate {
  private var promisesByKey: [String: [RNIapIosPromise]]
  private var myQueue: DispatchQueue
  private var hasListeners = false
  private var pendingTransactionWithAutoFinish = false
  private var receiptBlock: ((Data?, Error?) -> Void)? // Block to handle request the receipt async from delegate
  private var validProducts: [SKProduct]
  private var promotedPayment: SKPayment?
  private var promotedProduct: SKProduct?
  private var productsRequest: SKProductsRequest?
  private var countPendingTransaction: Int = 0
  private var hasTransactionObserver = false

  override init() {
    promisesByKey = [String: [RNIapIosPromise]]()
    pendingTransactionWithAutoFinish = false
    myQueue = DispatchQueue(label: "reject")
    validProducts = [SKProduct]()
    super.init()
    addTransactionObserver()
  }

  deinit {
    removeTransactionObserver()
  }

  override class func requiresMainQueueSetup() -> Bool {
    return true
  }

  func addTransactionObserver() {
    if !hasTransactionObserver {
      hasTransactionObserver = true
      SKPaymentQueue.default().add(self)
    }
  }

  func removeTransactionObserver() {
    if hasTransactionObserver {
      hasTransactionObserver = false
      SKPaymentQueue.default().remove(self)
    }
  }

  func flushUnheardEvents() {
    paymentQueue(SKPaymentQueue.default(), updatedTransactions: SKPaymentQueue.default().transactions)
  }

  override func startObserving() {
    hasListeners = true
    flushUnheardEvents()
  }

  override func stopObserving() {
    hasListeners = false
  }

  override func addListener(_ eventName: String?) {
    super.addListener(eventName)

    if (eventName == "iap-promoted-product") && promotedPayment != nil {
      sendEvent(withName: "iap-promoted-product", body: promotedPayment?.productIdentifier)
    }
  }

  func addPromise(forKey key: String, resolve: @escaping RCTPromiseResolveBlock, reject: @escaping RCTPromiseRejectBlock) {
    var promises: [RNIapIosPromise]? = promisesByKey[key]

    if promises == nil {
      promises = []
    }

    promises?.append((resolve, reject))
    promisesByKey[key] = promises
  }

  func resolvePromises(forKey key: String?, value: Any?) {
    let promises: [RNIapIosPromise]? = promisesByKey[key ?? ""]

    if let promises = promises {
      for tuple in promises {
        let resolveBlck = tuple.0
        resolveBlck(value)
      }
      promisesByKey[key ?? ""] = nil
    }
  }

  func rejectPromises(forKey key: String, code: String?, message: String?, error: Error?) {
    let promises = promisesByKey[key]

    if let promises = promises {
      for tuple in promises {
        let reject = tuple.1
        reject(code, message, error)
      }
      promisesByKey[key] = nil
    }
  }

  func paymentQueue(_ queue: SKPaymentQueue, shouldAddStorePayment payment: SKPayment, for product: SKProduct) -> Bool {
    promotedProduct = product
    promotedPayment = payment

    if hasListeners {
      sendEvent(withName: "iap-promoted-product", body: product.productIdentifier)
    }
    return false
  }

  override func supportedEvents() -> [String]? {
    return ["iap-promoted-product", "purchase-updated", "purchase-error"]
  }

  @objc public func initConnection(
    _ resolve: @escaping RCTPromiseResolveBlock = { _ in },
    reject: @escaping RCTPromiseRejectBlock = { _, _, _ in }
  ) {
    addTransactionObserver()
    let canMakePayments = SKPaymentQueue.canMakePayments()
    resolve(NSNumber(value: canMakePayments))
  }

  @objc public func endConnection(
    _ resolve: @escaping RCTPromiseResolveBlock = { _ in },
    reject: @escaping RCTPromiseRejectBlock = { _, _, _ in }
  ) {
<<<<<<< HEAD
    SKPaymentQueue.default().remove(self)
    resolve(true)
=======
    removeTransactionObserver()
    resolve(nil)
>>>>>>> d197df86
  }

  @objc public func getItems(
    _ skus: [String],
    resolve: @escaping RCTPromiseResolveBlock = { _ in },
    reject: @escaping RCTPromiseRejectBlock = { _, _, _ in }
  ) {
    let productIdentifiers = Set<AnyHashable>(skus)
    if let productIdentifiers = productIdentifiers as? Set<String> {
      productsRequest = SKProductsRequest(productIdentifiers: productIdentifiers)
      if let productsRequest = productsRequest {
        productsRequest.delegate = self
        let key: String = productsRequest.key
        addPromise(forKey: key, resolve: resolve, reject: reject)
        productsRequest.start()
      }
    }
  }

  @objc public func getAvailableItems(
    _ resolve: @escaping RCTPromiseResolveBlock = { _ in },
    reject: @escaping RCTPromiseRejectBlock = { _, _, _ in }
  ) {
    addPromise(forKey: "availableItems", resolve: resolve, reject: reject)
    SKPaymentQueue.default().restoreCompletedTransactions()
  }

  @objc public func buyProduct(
    _ sku: String,
    andDangerouslyFinishTransactionAutomatically: Bool,
    applicationUsername: String?,
    resolve: @escaping RCTPromiseResolveBlock = { _ in },
    reject: @escaping RCTPromiseRejectBlock = { _, _, _ in }
  ) {
    pendingTransactionWithAutoFinish = andDangerouslyFinishTransactionAutomatically
    var product: SKProduct?
    let lockQueue = DispatchQueue(label: "validProducts")
    lockQueue.sync {
      for p in validProducts {
        if sku == p.productIdentifier {
          product = p
          break
        }
      }
    }
    if let prod = product {
      addPromise(forKey: prod.productIdentifier, resolve: resolve, reject: reject)

      let payment = SKMutablePayment(product: prod)

      if applicationUsername != nil {
        payment.applicationUsername = applicationUsername
      }
      SKPaymentQueue.default().add(payment)
    } else {
      if hasListeners {
        let err = [
          "debugMessage": "Invalid product ID.",
          "code": "E_DEVELOPER_ERROR",
          "message": "Invalid product ID.",
          "productId": sku
        ]

        sendEvent(withName: "purchase-error", body: err)
      }

      reject("E_DEVELOPER_ERROR", "Invalid product ID.", nil)
    }
  }

  @objc public func buyProductWithOffer(
    _ sku: String,
    forUser usernameHash: String,
    withOffer discountOffer: [String: String],
    resolve: @escaping RCTPromiseResolveBlock = { _ in },
    reject: @escaping RCTPromiseRejectBlock = { _, _, _ in }
  ) {
    var product: SKProduct?
    let lockQueue = DispatchQueue(label: "validProducts")
    lockQueue.sync {
      for p in validProducts {
        if sku == p.productIdentifier {
          product = p
          break
        }
      }
    }

    if let prod = product {
      addPromise(forKey: prod.productIdentifier, resolve: resolve, reject: reject)

      let payment = SKMutablePayment(product: prod)

      if #available(iOS 12.2, tvOS 12.2, *) {
        let discount = SKPaymentDiscount(
          identifier: discountOffer["identifier"]!,
          keyIdentifier: discountOffer["keyIdentifier"]!,
          nonce: UUID(uuidString: discountOffer["nonce"]!)!,
          signature: discountOffer["signature"]!,
          timestamp: NSNumber(value: Int(discountOffer["timestamp"]!)!))
        payment.paymentDiscount = discount
      }
      payment.applicationUsername = usernameHash
      SKPaymentQueue.default().add(payment)
    } else {
      if hasListeners {
        let err = [
          "debugMessage": "Invalid product ID.",
          "message": "Invalid product ID.",
          "code": "E_DEVELOPER_ERROR",
          "productId": sku
        ]
        sendEvent(withName: "purchase-error", body: err)
      }
      reject("E_DEVELOPER_ERROR", "Invalid product ID.", nil)
    }
  }

  @objc public func buyProductWithQuantity(
    _ sku: String,
    quantity: Int,
    resolve: @escaping RCTPromiseResolveBlock = { _ in },
    reject: @escaping RCTPromiseRejectBlock = { _, _, _ in }
  ) {
    debugMessage("buyProductWithQuantity")
    var product: SKProduct?
    let lockQueue = DispatchQueue(label: "validProducts")
    lockQueue.sync {
      for p in validProducts {
        if sku == p.productIdentifier {
          product = p
          break
        }
      }
    }
    if let prod = product {
      let payment = SKMutablePayment(product: prod)
      payment.quantity = quantity
      SKPaymentQueue.default().add(payment)
    } else {
      if hasListeners {
        let err = [
          "debugMessage": "Invalid product ID.",
          "message": "Invalid product ID.",
          "code": "E_DEVELOPER_ERROR",
          "productId": sku
        ]
        sendEvent(withName: "purchase-error", body: err)
      }
      reject("E_DEVELOPER_ERROR", "Invalid product ID.", nil)
    }
  }

  @objc public func clearTransaction(
    _ resolve: @escaping RCTPromiseResolveBlock = { _ in },
    reject: @escaping RCTPromiseRejectBlock = { _, _, _ in }
  ) {
    let pendingTrans = SKPaymentQueue.default().transactions
    countPendingTransaction = pendingTrans.count

    debugMessage("clear remaining Transactions (\(countPendingTransaction)). Call this before make a new transaction")

    if countPendingTransaction > 0 {
      addPromise(forKey: "cleaningTransactions", resolve: resolve, reject: reject)
      for transaction in pendingTrans {
        SKPaymentQueue.default().finishTransaction(transaction)
      }
    } else {
      resolve(nil)
    }
<<<<<<< HEAD

    resolve(nil)
=======
>>>>>>> d197df86
  }

  @objc public func clearProducts(
    _ resolve: @escaping RCTPromiseResolveBlock = { _ in },
    reject: @escaping RCTPromiseRejectBlock = { _, _, _ in }
  ) {
    debugMessage("clear valid products")

    let lockQueue = DispatchQueue(label: "validProducts")

    lockQueue.sync {
      validProducts.removeAll()
    }

    resolve(nil)
  }

  @objc public func promotedProduct(
    _ resolve: @escaping RCTPromiseResolveBlock = { _ in },
    reject: @escaping RCTPromiseRejectBlock = { _, _, _ in }
  ) {
    debugMessage("get promoted product")
    resolve((promotedProduct != nil) ? getProductObject(promotedProduct!) : nil)
  }

  @objc public func buyPromotedProduct(
    _ resolve: @escaping RCTPromiseResolveBlock = { _ in },
    reject: @escaping RCTPromiseRejectBlock = { _, _, _ in }
  ) {
    if let promoPayment = promotedPayment {
      debugMessage("buy promoted product")
      SKPaymentQueue.default().add(promoPayment)
    } else {
      reject("E_DEVELOPER_ERROR", "Invalid product ID.", nil)
    }
  }

  @objc public func requestReceipt(
    _ refresh: Bool,
    resolve: @escaping RCTPromiseResolveBlock = { _ in },
    reject: @escaping RCTPromiseRejectBlock = { _, _, _ in }
  ) {
    requestReceiptData(withBlock: refresh) { [self] receiptData, error in
      if error == nil {
        resolve(receiptData?.base64EncodedString(options: []))
      } else {
        reject(standardErrorCode(9), "Invalid receipt", nil)
      }
    }
  }

  @objc public func finishTransaction(
    _ transactionIdentifier: String,
    resolve: @escaping RCTPromiseResolveBlock = { _ in },
    reject: @escaping RCTPromiseRejectBlock = { _, _, _ in }
  ) {
    finishTransaction(withIdentifier: transactionIdentifier)
    resolve(nil)
  }

  @objc public func getPendingTransactions (
    _ resolve: @escaping RCTPromiseResolveBlock = { _ in },
    reject: @escaping RCTPromiseRejectBlock = { _, _, _ in }
  ) {
    requestReceiptData(withBlock: false) { receiptData, _ in
      var output: [AnyHashable] = []

      if let receipt = receiptData {
        let transactions = SKPaymentQueue.default().transactions

        for item in transactions {
          let timestamp = item.transactionDate?.millisecondsSince1970 == nil ? nil : String(item.transactionDate!.millisecondsSince1970)
          let purchase = [
            "transactionDate": timestamp,
            "transactionId": item.transactionIdentifier,
            "productId": item.payment.productIdentifier,
            "quantity": "\(item.payment.quantity)",
            "transactionReceipt": receipt.base64EncodedString(options: [])
          ]

          output.append(purchase)
        }
      }

      resolve(output)
    }
  }

  @objc public func presentCodeRedemptionSheet(
    _ resolve: @escaping RCTPromiseResolveBlock = { _ in },
    reject: @escaping RCTPromiseRejectBlock = { _, _, _ in }
  ) {
    #if !os(tvOS)
    if #available(iOS 14.0, tvOS 14.0, *) {
      SKPaymentQueue.default().presentCodeRedemptionSheet()
      resolve(nil)
    } else {
      reject(standardErrorCode(2), "This method only available above iOS 14", nil)
    }
    #else
    reject(standardErrorCode(2), "This method is not available on tvOS", nil)
    #endif
  }

  // StoreKitDelegate
  func productsRequest(_ request: SKProductsRequest, didReceive response: SKProductsResponse) {
    for prod in response.products {
      add(prod)
    }

    var items: [[String: Any?]] = [[:]]
    let lockQueue = DispatchQueue(label: "validProducts")

    lockQueue.sync {
      for product in validProducts {
        items.append(getProductObject(product))
      }
    }

    resolvePromises(forKey: request.key, value: items)
  }

  // Add to valid products from Apple server response. Allowing getProducts, getSubscriptions call several times.
  // Doesn't allow duplication. Replace new product.
  func add(_ aProd: SKProduct) {
    let lockQueue = DispatchQueue(label: "validProducts")

    lockQueue.sync {
      debugMessage("Add new object: \(aProd.productIdentifier)")
      var delTar = -1

      for k in 0..<validProducts.count {
        let cur = validProducts[k]
        if cur.productIdentifier == aProd.productIdentifier {
          delTar = k
        }
      }

      if delTar >= 0 {
        validProducts.remove(at: delTar)
      }

      validProducts.append(aProd)
    }
  }

  func request(_ request: SKRequest, didFailWithError error: Error) {
    let nsError = error as NSError

    if request is SKReceiptRefreshRequest {
      if let unwrappedReceiptBlock = receiptBlock {
        let standardError = NSError(domain: nsError.domain, code: 9, userInfo: nsError.userInfo)
        unwrappedReceiptBlock(nil, standardError)
        receiptBlock = nil
        return
      } else {
        if let key: String = productsRequest?.key {
          myQueue.sync(execute: { [self] in
                        rejectPromises(
                          forKey: key,
                          code: standardErrorCode(nsError.code),
                          message: error.localizedDescription,
                          error: error)}
          )
        }
      }
    }
  }

  func paymentQueue(_ queue: SKPaymentQueue, updatedTransactions transactions: [SKPaymentTransaction]) {
    for transaction in transactions {
      switch transaction.transactionState {
      case .purchasing:
        debugMessage("Purchase Started")
        break

      case .purchased:
        debugMessage("Purchase Successful")
        purchaseProcess(transaction)
        break

      case .restored:
        debugMessage("Restored")
        SKPaymentQueue.default().finishTransaction(transaction)
        break

      case .deferred:
        debugMessage("Deferred (awaiting approval via parental controls, etc.)")

        myQueue.sync(execute: { [self] in
          if hasListeners {
            let err = [
              "debugMessage": "The payment was deferred (awaiting approval via parental controls for instance)",
              "code": "E_DEFERRED_PAYMENT",
              "message": "The payment was deferred (awaiting approval via parental controls for instance)",
              "productId": transaction.payment.productIdentifier,
              "quantity": "\(transaction.payment.quantity)"
            ]

            sendEvent(withName: "purchase-error", body: err)
          }

          rejectPromises(
            forKey: transaction.payment.productIdentifier,
            code: "E_DEFERRED_PAYMENT",
            message: "The payment was deferred (awaiting approval via parental controls for instance)",
            error: nil)
        })

      case .failed:
        debugMessage("Purchase Failed")

        SKPaymentQueue.default().finishTransaction(transaction)

        myQueue.sync(execute: { [self] in
          let nsError = transaction.error as NSError?

          if hasListeners {
            let code = nsError?.code
            let responseCode = String(code ?? 0)
            let err = [
              "responseCode": responseCode,
              "debugMessage": transaction.error?.localizedDescription,
              "code": standardErrorCode(code),
              "message": transaction.error?.localizedDescription,
              "productId": transaction.payment.productIdentifier
            ]

            sendEvent(withName: "purchase-error", body: err)
          }

          rejectPromises(
            forKey: transaction.payment.productIdentifier,
            code: standardErrorCode(nsError?.code),
            message: nsError?.localizedDescription,
            error: nsError)
        })

        break
      }
    }
  }

  func finishTransaction(withIdentifier transactionIdentifier: String?) {
    let queue = SKPaymentQueue.default()

    for transaction in queue.transactions {
      if transaction.transactionIdentifier == transactionIdentifier {
        SKPaymentQueue.default().finishTransaction(transaction)
      }
    }
  }

  func paymentQueueRestoreCompletedTransactionsFinished(_ queue: SKPaymentQueue) {
    debugMessage("PaymentQueueRestoreCompletedTransactionsFinished")
    var items = [[String: Any?]]()

    for transaction in queue.transactions {
      if transaction.transactionState == .restored || transaction.transactionState == .purchased {
        getPurchaseData(transaction) { restored in
          if let restored = restored {
            items.append(restored)
          }

          SKPaymentQueue.default().finishTransaction(transaction)
        }
      }
    }

    resolvePromises(forKey: "availableItems", value: items)
  }

  func paymentQueue(_ queue: SKPaymentQueue, restoreCompletedTransactionsFailedWithError error: Error) {
    myQueue.sync(execute: { [self] in
      rejectPromises(
        forKey: "availableItems",
        code: standardErrorCode((error as NSError).code),
        message: error.localizedDescription,
        error: error)
    })

    debugMessage("restoreCompletedTransactionsFailedWithError")
  }

  func purchaseProcess(_ transaction: SKPaymentTransaction) {
    if pendingTransactionWithAutoFinish {
      SKPaymentQueue.default().finishTransaction(transaction)
      pendingTransactionWithAutoFinish = false
    }

    getPurchaseData(transaction) { [self] purchase in
      resolvePromises(forKey: transaction.payment.productIdentifier, value: purchase)

      // additionally send event
      if hasListeners {
        sendEvent(withName: "purchase-updated", body: purchase)
      }
    }
  }

  func standardErrorCode(_ code: Int?) -> String? {
    let descriptions = [
      "E_UNKNOWN",
      "E_SERVICE_ERROR",
      "E_USER_CANCELLED",
      "E_USER_ERROR",
      "E_USER_ERROR",
      "E_ITEM_UNAVAILABLE",
      "E_REMOTE_ERROR",
      "E_NETWORK_ERROR",
      "E_SERVICE_ERROR",
      "E_RECEIPT_FAILED",
      "E_RECEIPT_FINISHED_FAILED"
    ]

    guard let code = code else {
      return descriptions[0]
    }

    if code > descriptions.count - 1 || code < 0 { // Fix crash app without internet connection
      return descriptions[0]
    }

    return descriptions[code]
  }

  func getProductObject(_ product: SKProduct) -> [String: Any?] {
    let formatter = NumberFormatter()
    formatter.numberStyle = .currency
    formatter.locale = product.priceLocale

    let localizedPrice = formatter.string(from: product.price)
    var introductoryPrice = localizedPrice
    var introductoryPriceAsAmountIOS = "\(product.price)"

    var introductoryPricePaymentMode = ""
    var introductoryPriceNumberOfPeriods = ""

    var introductoryPriceSubscriptionPeriod = ""

    var currencyCode: String? = ""
    var countryCode: String? = ""
    var periodNumberIOS = "0"
    var periodUnitIOS = ""
    var itemType = "iap"

    if #available(iOS 11.2, tvOS 11.2, *) {
      let numOfUnits = UInt(product.subscriptionPeriod?.numberOfUnits ?? 0)
      let unit = product.subscriptionPeriod?.unit

      if unit == .year {
        periodUnitIOS = "YEAR"
      } else if unit == .month {
        periodUnitIOS = "MONTH"
      } else if unit == .week {
        periodUnitIOS = "WEEK"
      } else if unit == .day {
        periodUnitIOS = "DAY"
      }

      periodNumberIOS = String(format: "%lu", numOfUnits)
      if numOfUnits != 0 {
        itemType = "subs"
      }

      // subscriptionPeriod = product.subscriptionPeriod ? [product.subscriptionPeriod stringValue] : @"";
      // introductoryPrice = product.introductoryPrice != nil ? [NSString stringWithFormat:@"%@", product.introductoryPrice] : @"";
      if product.introductoryPrice != nil {
        formatter.locale = product.introductoryPrice?.priceLocale

        if let price = product.introductoryPrice?.price {
          introductoryPrice = formatter.string(from: price)
        }

        introductoryPriceAsAmountIOS = product.introductoryPrice?.price.stringValue ?? ""

        switch product.introductoryPrice?.paymentMode {
        case .freeTrial:
          introductoryPricePaymentMode = "FREETRIAL"
          introductoryPriceNumberOfPeriods = NSNumber(value: product.introductoryPrice?.subscriptionPeriod.numberOfUnits ?? 0).stringValue

        case .payAsYouGo:
          introductoryPricePaymentMode = "PAYASYOUGO"
          introductoryPriceNumberOfPeriods = NSNumber(value: product.introductoryPrice?.numberOfPeriods ?? 0).stringValue

        case .payUpFront:
          introductoryPricePaymentMode = "PAYUPFRONT"
          introductoryPriceNumberOfPeriods = NSNumber(value: product.introductoryPrice?.subscriptionPeriod.numberOfUnits ?? 0).stringValue

        default:
          introductoryPricePaymentMode = ""
          introductoryPriceNumberOfPeriods = "0"
        }

        if product.introductoryPrice?.subscriptionPeriod.unit == .day {
          introductoryPriceSubscriptionPeriod = "DAY"
        } else if product.introductoryPrice?.subscriptionPeriod.unit == .week {
          introductoryPriceSubscriptionPeriod = "WEEK"
        } else if product.introductoryPrice?.subscriptionPeriod.unit == .month {
          introductoryPriceSubscriptionPeriod = "MONTH"
        } else if product.introductoryPrice?.subscriptionPeriod.unit == .year {
          introductoryPriceSubscriptionPeriod = "YEAR"
        } else {
          introductoryPriceSubscriptionPeriod = ""
        }
      } else {
        introductoryPrice = ""
        introductoryPriceAsAmountIOS = ""
        introductoryPricePaymentMode = ""
        introductoryPriceNumberOfPeriods = ""
        introductoryPriceSubscriptionPeriod = ""
      }
    }

    if #available(iOS 10.0, tvOS 10.0, *) {
      currencyCode = product.priceLocale.currencyCode
    }

    if #available(iOS 13.0, tvOS 13.0, *) {
      countryCode = SKPaymentQueue.default().storefront?.countryCode
    } else if #available(iOS 10.0, tvOS 10.0, *) {
      countryCode = product.priceLocale.regionCode
    }

    var discounts: [[String: String?]]?

    if #available(iOS 12.2, tvOS 12.2, *) {
      discounts = getDiscountData(product)
    }

    let obj: [String: Any?] = [
      "productId": product.productIdentifier,
      "price": "\(product.price)",
      "currency": currencyCode,
      "countryCode": countryCode ?? "",
      "type": itemType,
      "title": product.localizedTitle != "" ? product.localizedTitle : "",
      "description": product.localizedDescription != "" ? product.localizedDescription : "",
      "localizedPrice": localizedPrice,
      "subscriptionPeriodNumberIOS": periodNumberIOS,
      "subscriptionPeriodUnitIOS": periodUnitIOS,
      "introductoryPrice": introductoryPrice,
      "introductoryPriceAsAmountIOS": introductoryPriceAsAmountIOS,
      "introductoryPricePaymentModeIOS": introductoryPricePaymentMode,
      "introductoryPriceNumberOfPeriodsIOS": introductoryPriceNumberOfPeriods,
      "introductoryPriceSubscriptionPeriodIOS": introductoryPriceSubscriptionPeriod,
      "discounts": discounts
    ]

    return obj
  }

  func getDiscountData(_ product: SKProduct) -> [[String: String?]]? {
    if #available(iOS 12.2, tvOS 12.2, *) {
      var mappedDiscounts: [[String: String?]] = []
      var localizedPrice: String?
      var paymendMode: String?
      var subscriptionPeriods: String?
      var discountType: String?

      for discount in product.discounts {
        let formatter = NumberFormatter()
        formatter.numberStyle = .currency
        formatter.locale = discount.priceLocale
        localizedPrice = formatter.string(from: discount.price)
        var numberOfPeriods: String?

        switch discount.paymentMode {
        case .freeTrial:
          paymendMode = "FREETRIAL"
          numberOfPeriods = NSNumber(value: discount.subscriptionPeriod.numberOfUnits ).stringValue
          break

        case .payAsYouGo:
          paymendMode = "PAYASYOUGO"
          numberOfPeriods = NSNumber(value: discount.numberOfPeriods).stringValue
          break

        case .payUpFront:
          paymendMode = "PAYUPFRONT"
          numberOfPeriods = NSNumber(value: discount.subscriptionPeriod.numberOfUnits ).stringValue
          break

        default:
          paymendMode = ""
          numberOfPeriods = "0"
          break
        }

        switch discount.subscriptionPeriod.unit {
        case .day:
          subscriptionPeriods = "DAY"

        case .week:
          subscriptionPeriods = "WEEK"

        case .month:
          subscriptionPeriods = "MONTH"

        case .year:
          subscriptionPeriods = "YEAR"

        default:
          subscriptionPeriods = ""
        }

        let discountIdentifier = discount.identifier
        switch discount.type {
        case SKProductDiscount.Type.introductory:
          discountType = "INTRODUCTORY"
          break

        case SKProductDiscount.Type.subscription:
          discountType = "SUBSCRIPTION"
          break

        default:
          discountType = ""
          break
        }

        let discountObj = [
          "identifier": discountIdentifier,
          "type": discountType,
          "numberOfPeriods": numberOfPeriods,
          "price": "\(discount.price)",
          "localizedPrice": localizedPrice,
          "paymentMode": paymendMode,
          "subscriptionPeriod": subscriptionPeriods
        ]

        mappedDiscounts.append(discountObj)
      }

      return mappedDiscounts
    }

    return nil
  }

  func getPurchaseData(_ transaction: SKPaymentTransaction, withBlock block: @escaping (_ transactionDict: [String: Any]?) -> Void) {
    requestReceiptData(withBlock: false) { receiptData, _ in
      if receiptData == nil {
        block(nil)
      } else {
        var purchase = [
          "transactionDate": transaction.transactionDate?.millisecondsSince1970String,
          "transactionId": transaction.transactionIdentifier,
          "productId": transaction.payment.productIdentifier,
          "transactionReceipt": receiptData?.base64EncodedString(options: [])
        ]

        // originalTransaction is available for restore purchase and purchase of cancelled/expired subscriptions
        if let originalTransaction = transaction.original {
          purchase["originalTransactionDateIOS"] = originalTransaction.transactionDate?.millisecondsSince1970String
          purchase["originalTransactionIdentifierIOS"] = originalTransaction.transactionIdentifier
        }

        block(purchase as [String: Any])
      }
    }
  }

  func requestReceiptData(withBlock forceRefresh: Bool, withBlock block: @escaping (_ data: Data?, _ error: Error?) -> Void) {
    debugMessage("requestReceiptDataWithBlock with force refresh: \(forceRefresh ? "YES" : "NO")")

    if forceRefresh || isReceiptPresent() == false {
      let refreshRequest = SKReceiptRefreshRequest()
      refreshRequest.delegate = self
      refreshRequest.start()
      receiptBlock = block
    } else {
      receiptBlock = nil
      block(receiptData(), nil)
    }
  }

  func isReceiptPresent() -> Bool {
    let receiptURL = Bundle.main.appStoreReceiptURL
    var canReachError: Error?

    do {
      try _ = receiptURL?.checkResourceIsReachable()
    } catch let error {
      canReachError = error
    }

    return canReachError == nil
  }

  func receiptData() -> Data? {
    let receiptURL = Bundle.main.appStoreReceiptURL
    var receiptData: Data?

    if let receiptURL = receiptURL {
      do {
        try receiptData = Data(contentsOf: receiptURL)
      } catch _ {
      }
    }

    return receiptData
  }

  func requestDidFinish(_ request: SKRequest) {
    if request is SKReceiptRefreshRequest {
      if isReceiptPresent() == true {
        debugMessage("Receipt refreshed success")

        if let receiptBlock = receiptBlock {
          receiptBlock(receiptData(), nil)
        }
      } else if let receiptBlock = receiptBlock {
        debugMessage("Finished but receipt refreshed failed")

        let error = NSError(domain: "Receipt request finished but it failed!", code: 10, userInfo: nil)
        receiptBlock(nil, error)
      }

      receiptBlock = nil
    }
  }

  func paymentQueue(_ queue: SKPaymentQueue, removedTransactions transactions: [SKPaymentTransaction]) {
    debugMessage("removedTransactions - countPendingTransactions \(countPendingTransaction)")

    if countPendingTransaction > 0 {
      countPendingTransaction -= transactions.count

      if countPendingTransaction <= 0 {
        resolvePromises(forKey: "cleaningTransactions", value: nil)
        countPendingTransaction = 0
      }
    }
  }
}<|MERGE_RESOLUTION|>--- conflicted
+++ resolved
@@ -114,8 +114,8 @@
 
     if let promises = promises {
       for tuple in promises {
-        let resolveBlck = tuple.0
-        resolveBlck(value)
+        let resolveBlock = tuple.0
+        resolveBlock(value)
       }
       promisesByKey[key ?? ""] = nil
     }
@@ -160,13 +160,8 @@
     _ resolve: @escaping RCTPromiseResolveBlock = { _ in },
     reject: @escaping RCTPromiseRejectBlock = { _, _, _ in }
   ) {
-<<<<<<< HEAD
-    SKPaymentQueue.default().remove(self)
+    removeTransactionObserver()
     resolve(true)
-=======
-    removeTransactionObserver()
-    resolve(nil)
->>>>>>> d197df86
   }
 
   @objc public func getItems(
@@ -337,11 +332,6 @@
     } else {
       resolve(nil)
     }
-<<<<<<< HEAD
-
-    resolve(nil)
-=======
->>>>>>> d197df86
   }
 
   @objc public func clearProducts(
