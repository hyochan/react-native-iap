--- conflicted
+++ resolved
@@ -1,19 +1,6 @@
 import React
 import StoreKit
 
-<<<<<<< HEAD
-=======
-typealias RNIapIosPromise = (RCTPromiseResolveBlock, RCTPromiseRejectBlock)
-
-public func debugMessage(_ object: Any...) {
-    #if DEBUG
-    for item in object {
-        print("[react-native-iap] \(item)")
-    }
-    #endif
-}
-
->>>>>>> a6445396
 // Based on https://stackoverflow.com/a/40135192/570612
 extension Date {
     var millisecondsSince1970: Int64 {
@@ -72,7 +59,6 @@
             SKPaymentQueue.default().add(self)
         }
     }
-<<<<<<< HEAD
 
     func removeTransactionObserver() {
         if hasTransactionObserver {
@@ -196,130 +182,6 @@
                 addPromise(forKey: key, resolve: resolve, reject: reject)
                 productsRequest.start()
             }
-=======
-
-    func removeTransactionObserver() {
-        if hasTransactionObserver {
-            hasTransactionObserver = false
-            SKPaymentQueue.default().remove(self)
-        }
-    }
-
-    func flushUnheardEvents() {
-        paymentQueue(SKPaymentQueue.default(), updatedTransactions: SKPaymentQueue.default().transactions)
-    }
-
-    override func startObserving() {
-        hasListeners = true
-        flushUnheardEvents()
-    }
-
-    override func stopObserving() {
-        hasListeners = false
-    }
-
-    override func addListener(_ eventName: String?) {
-        super.addListener(eventName)
-
-        if (eventName == "iap-promoted-product") && promotedPayment != nil {
-            sendEvent(withName: "iap-promoted-product", body: promotedPayment?.productIdentifier)
-        }
-    }
-
-    func addPromise(forKey key: String, resolve: @escaping RCTPromiseResolveBlock, reject: @escaping RCTPromiseRejectBlock) {
-        var promises: [RNIapIosPromise]? = promisesByKey[key]
-
-        if promises == nil {
-            promises = []
-        }
-
-        promises?.append((resolve, reject))
-        promisesByKey[key] = promises
-    }
-
-    func resolvePromises(forKey key: String?, value: Any?) {
-        let promises: [RNIapIosPromise]? = promisesByKey[key ?? ""]
-
-        if let promises = promises {
-            for tuple in promises {
-                let resolveBlck = tuple.0
-                resolveBlck(value)
-            }
-            promisesByKey[key ?? ""] = nil
-        }
-    }
-
-    func rejectPromises(forKey key: String, code: String?, message: String?, error: Error?) {
-        let promises = promisesByKey[key]
-
-        if let promises = promises {
-            for tuple in promises {
-                let reject = tuple.1
-                reject(code, message, error)
-            }
-            promisesByKey[key] = nil
-        }
-    }
-
-    func rejectAllPendingPromises() {
-        promisesByKey.values.reduce([], +).forEach({tuple in
-            let reject = tuple.1
-            reject("E_CONNECTION_CLOSED", "Connection has been closed", nil)
-        })
-        promisesByKey.removeAll()
-    }
-
-    func paymentQueue(_ queue: SKPaymentQueue, shouldAddStorePayment payment: SKPayment, for product: SKProduct) -> Bool {
-        promotedProduct = product
-        promotedPayment = payment
-
-        if hasListeners {
-            sendEvent(withName: "iap-promoted-product", body: product.productIdentifier)
-        }
-        return false
-    }
-
-    override func supportedEvents() -> [String]? {
-        return ["iap-promoted-product", "purchase-updated", "purchase-error"]
-    }
-
-    @objc public func initConnection(
-        _ resolve: @escaping RCTPromiseResolveBlock = { _ in },
-        reject: @escaping RCTPromiseRejectBlock = { _, _, _ in }
-    ) {
-        addTransactionObserver()
-        let canMakePayments = SKPaymentQueue.canMakePayments()
-        resolve(NSNumber(value: canMakePayments))
-    }
-    @objc public func endConnection(
-        _ resolve: @escaping RCTPromiseResolveBlock = { _ in },
-        reject: @escaping RCTPromiseRejectBlock = { _, _, _ in }
-    ) {
-        removeTransactionObserver()
-        stopObserving()
-        rejectAllPendingPromises()
-        receiptBlock = nil
-        validProducts.removeAll()
-        promotedPayment = nil
-        promotedProduct = nil
-        productsRequest = nil
-        countPendingTransaction = 0
-        resolve(nil)
-    }
-    @objc public func getItems(
-        _ skus: [String],
-        resolve: @escaping RCTPromiseResolveBlock = { _ in },
-        reject: @escaping RCTPromiseRejectBlock = { _, _, _ in }
-    ) {
-        let productIdentifiers = Set<AnyHashable>(skus)
-        if let productIdentifiers = productIdentifiers as? Set<String> {
-            productsRequest = SKProductsRequest(productIdentifiers: productIdentifiers)
-            if let productsRequest = productsRequest {
-                productsRequest.delegate = self
-                let key: String = productsRequest.key
-                addPromise(forKey: key, resolve: resolve, reject: reject)
-                productsRequest.start()
-            }
         }
     }
     @objc public func getAvailableItems(
@@ -351,160 +213,6 @@
         if let prod = product {
             addPromise(forKey: prod.productIdentifier, resolve: resolve, reject: reject)
 
-            let payment = SKMutablePayment(product: prod)
-
-            if let applicationUsername = applicationUsername {
-                payment.applicationUsername = applicationUsername
-            }
-            SKPaymentQueue.default().add(payment)
-        } else {
-            if hasListeners {
-                let err = [
-                    "debugMessage": "Invalid product ID.",
-                    "code": "E_DEVELOPER_ERROR",
-                    "message": "Invalid product ID.",
-                    "productId": sku
-                ]
-
-                sendEvent(withName: "purchase-error", body: err)
-            }
-
-            reject("E_DEVELOPER_ERROR", "Invalid product ID.", nil)
-        }
-    }
-
-    @objc public func buyProductWithOffer(
-        _ sku: String,
-        forUser usernameHash: String,
-        withOffer discountOffer: [String: String],
-        resolve: @escaping RCTPromiseResolveBlock = { _ in },
-        reject: @escaping RCTPromiseRejectBlock = { _, _, _ in }
-    ) {
-        var product: SKProduct?
-        let lockQueue = DispatchQueue(label: "validProducts")
-        lockQueue.sync {
-            for p in validProducts {
-                if sku == p.productIdentifier {
-                    product = p
-                    break
-                }
-            }
-        }
-
-        if let prod = product {
-            addPromise(forKey: prod.productIdentifier, resolve: resolve, reject: reject)
-
-            let payment = SKMutablePayment(product: prod)
-
-            if #available(iOS 12.2, tvOS 12.2, *) {
-                let discount = SKPaymentDiscount(
-                    identifier: discountOffer["identifier"]!,
-                    keyIdentifier: discountOffer["keyIdentifier"]!,
-                    nonce: UUID(uuidString: discountOffer["nonce"]!)!,
-                    signature: discountOffer["signature"]!,
-                    timestamp: NSNumber(value: Int(discountOffer["timestamp"]!)!))
-                payment.paymentDiscount = discount
-            }
-            payment.applicationUsername = usernameHash
-            SKPaymentQueue.default().add(payment)
-        } else {
-            if hasListeners {
-                let err = [
-                    "debugMessage": "Invalid product ID.",
-                    "message": "Invalid product ID.",
-                    "code": "E_DEVELOPER_ERROR",
-                    "productId": sku
-                ]
-                sendEvent(withName: "purchase-error", body: err)
-            }
-            reject("E_DEVELOPER_ERROR", "Invalid product ID.", nil)
-        }
-    }
-
-    @objc public func buyProductWithQuantityIOS(
-        _ sku: String,
-        quantity: Int,
-        resolve: @escaping RCTPromiseResolveBlock = { _ in },
-        reject: @escaping RCTPromiseRejectBlock = { _, _, _ in }
-    ) {
-        debugMessage("buyProductWithQuantityIOS")
-        var product: SKProduct?
-        let lockQueue = DispatchQueue(label: "validProducts")
-        lockQueue.sync {
-            for p in validProducts {
-                if sku == p.productIdentifier {
-                    product = p
-                    break
-                }
-            }
-        }
-        if let prod = product {
-            let payment = SKMutablePayment(product: prod)
-            payment.quantity = quantity
-            SKPaymentQueue.default().add(payment)
-        } else {
-            if hasListeners {
-                let err = [
-                    "debugMessage": "Invalid product ID.",
-                    "message": "Invalid product ID.",
-                    "code": "E_DEVELOPER_ERROR",
-                    "productId": sku
-                ]
-                sendEvent(withName: "purchase-error", body: err)
-            }
-            reject("E_DEVELOPER_ERROR", "Invalid product ID.", nil)
-        }
-    }
-
-    @objc public func clearTransaction(
-        _ resolve: @escaping RCTPromiseResolveBlock = { _ in },
-        reject: @escaping RCTPromiseRejectBlock = { _, _, _ in }
-    ) {
-        let pendingTrans = SKPaymentQueue.default().transactions
-        countPendingTransaction = pendingTrans.count
-
-        debugMessage("clear remaining Transactions (\(countPendingTransaction)). Call this before make a new transaction")
-
-        if countPendingTransaction > 0 {
-            addPromise(forKey: "cleaningTransactions", resolve: resolve, reject: reject)
-            for transaction in pendingTrans {
-                SKPaymentQueue.default().finishTransaction(transaction)
-            }
-        } else {
-            resolve(nil)
->>>>>>> a6445396
-        }
-    }
-    @objc public func getAvailableItems(
-        _ resolve: @escaping RCTPromiseResolveBlock = { _ in },
-        reject: @escaping RCTPromiseRejectBlock = { _, _, _ in }
-    ) {
-        addPromise(forKey: "availableItems", resolve: resolve, reject: reject)
-        SKPaymentQueue.default().restoreCompletedTransactions()
-    }
-
-    @objc public func buyProduct(
-        _ sku: String,
-        andDangerouslyFinishTransactionAutomatically: Bool,
-        applicationUsername: String?,
-        resolve: @escaping RCTPromiseResolveBlock = { _ in },
-        reject: @escaping RCTPromiseRejectBlock = { _, _, _ in }
-    ) {
-        pendingTransactionWithAutoFinish = andDangerouslyFinishTransactionAutomatically
-        var product: SKProduct?
-        let lockQueue = DispatchQueue(label: "validProducts")
-        lockQueue.sync {
-            for p in validProducts {
-                if sku == p.productIdentifier {
-                    product = p
-                    break
-                }
-            }
-        }
-        if let prod = product {
-            addPromise(forKey: prod.productIdentifier, resolve: resolve, reject: reject)
-
-<<<<<<< HEAD
             let payment = SKMutablePayment(product: prod)
 
             if let applicationUsername = applicationUsername {
@@ -842,7 +550,13 @@
                 SKPaymentQueue.default().finishTransaction(transaction)
 
                 myQueue.sync(execute: { [self] in
-                    let nsError = transaction.error as NSError?
+                    var nsError = transaction.error as? NSError
+                    // From https://developer.apple.com/forums/thread/674081
+                    if let underlyingError = nsError?.userInfo["NSUnderlyingError"] as? NSError,
+                       underlyingError.code == 3038 {
+                        // General conditions have changed, don't display an error for the interrupted transaction
+                        nsError = underlyingError
+                    }
 
                     if hasListeners {
                         let code = nsError?.code
@@ -908,293 +622,6 @@
                 error: error)
         })
 
-=======
-    @objc public func clearProducts(
-        _ resolve: @escaping RCTPromiseResolveBlock = { _ in },
-        reject: @escaping RCTPromiseRejectBlock = { _, _, _ in }
-    ) {
-        debugMessage("clear valid products")
-
-        let lockQueue = DispatchQueue(label: "validProducts")
-
-        lockQueue.sync {
-            validProducts.removeAll()
-        }
-
-        resolve(nil)
-    }
-
-    @objc public func  promotedProduct(
-        _ resolve: @escaping RCTPromiseResolveBlock = { _ in },
-        reject: @escaping RCTPromiseRejectBlock = { _, _, _ in }
-    ) {
-        debugMessage("get promoted product")
-        resolve((promotedProduct != nil) ? getProductObject(promotedProduct!) : nil)
-    }
-
-    @objc public func  buyPromotedProduct(
-        _ resolve: @escaping RCTPromiseResolveBlock = { _ in },
-        reject: @escaping RCTPromiseRejectBlock = { _, _, _ in }
-    ) {
-        if let promoPayment = promotedPayment {
-            debugMessage("buy promoted product")
-            SKPaymentQueue.default().add(promoPayment)
-        } else {
-            reject("E_DEVELOPER_ERROR", "Invalid product ID.", nil)
-        }
-    }
-
-    @objc public func  requestReceipt(
-        _ refresh: Bool,
-        resolve: @escaping RCTPromiseResolveBlock = { _ in },
-        reject: @escaping RCTPromiseRejectBlock = { _, _, _ in }
-    ) {
-        requestReceiptData(withBlock: refresh) { [self] receiptData, error in
-            if error == nil {
-                resolve(receiptData?.base64EncodedString(options: []))
-            } else {
-                reject(standardErrorCode(9), "Invalid receipt", nil)
-            }
-        }
-    }
-
-    @objc public func  finishTransaction(
-        _ transactionIdentifier: String,
-        resolve: @escaping RCTPromiseResolveBlock = { _ in },
-        reject: @escaping RCTPromiseRejectBlock = { _, _, _ in }
-    ) {
-        finishTransaction(withIdentifier: transactionIdentifier)
-        resolve(nil)
-    }
-
-    @objc public func getPendingTransactions (
-        _ resolve: @escaping RCTPromiseResolveBlock = { _ in },
-        reject: @escaping RCTPromiseRejectBlock = { _, _, _ in }
-    ) {
-        requestReceiptData(withBlock: false) { receiptData, _ in
-            var output: [AnyHashable] = []
-
-            if let receipt = receiptData {
-                let transactions = SKPaymentQueue.default().transactions
-
-                for item in transactions {
-                    let timestamp = item.transactionDate?.millisecondsSince1970 == nil ? nil : String(item.transactionDate!.millisecondsSince1970)
-                    let purchase = [
-                        "transactionDate": timestamp,
-                        "transactionId": item.transactionIdentifier,
-                        "productId": item.payment.productIdentifier,
-                        "quantity": "\(item.payment.quantity)",
-                        "transactionReceipt": receipt.base64EncodedString(options: [])
-                    ]
-
-                    output.append(purchase)
-                }
-            }
-
-            resolve(output)
-        }
-    }
-
-    @objc public func  presentCodeRedemptionSheet(
-        _ resolve: @escaping RCTPromiseResolveBlock = { _ in },
-        reject: @escaping RCTPromiseRejectBlock = { _, _, _ in }
-    ) {
-        #if !os(tvOS)
-        if #available(iOS 14.0, tvOS 14.0, *) {
-            SKPaymentQueue.default().presentCodeRedemptionSheet()
-            resolve(nil)
-        } else {
-            reject(standardErrorCode(2), "This method only available above iOS 14", nil)
-        }
-        #else
-        reject(standardErrorCode(2), "This method is not available on tvOS", nil)
-        #endif
-    }
-
-    // StoreKitDelegate
-    func productsRequest(_ request: SKProductsRequest, didReceive response: SKProductsResponse) {
-        for prod in response.products {
-            add(prod)
-        }
-
-        var items: [[String: Any?]] = [[:]]
-        let lockQueue = DispatchQueue(label: "validProducts")
-
-        lockQueue.sync {
-            for product in validProducts {
-                items.append(getProductObject(product))
-            }
-        }
-
-        resolvePromises(forKey: request.key, value: items)
-    }
-
-    // Add to valid products from Apple server response. Allowing getProducts, getSubscriptions call several times.
-    // Doesn't allow duplication. Replace new product.
-    func add(_ aProd: SKProduct) {
-        let lockQueue = DispatchQueue(label: "validProducts")
-
-        lockQueue.sync {
-            debugMessage("Add new object: \(aProd.productIdentifier)")
-            var delTar = -1
-
-            for k in 0..<validProducts.count {
-                let cur = validProducts[k]
-                if cur.productIdentifier == aProd.productIdentifier {
-                    delTar = k
-                }
-            }
-
-            if delTar >= 0 {
-                validProducts.remove(at: delTar)
-            }
-
-            validProducts.append(aProd)
-        }
-    }
-
-    func request(_ request: SKRequest, didFailWithError error: Error) {
-        let nsError = error as NSError
-
-        if request is SKReceiptRefreshRequest {
-            if let unwrappedReceiptBlock = receiptBlock {
-                let standardError = NSError(domain: nsError.domain, code: 9, userInfo: nsError.userInfo)
-                unwrappedReceiptBlock(nil, standardError)
-                receiptBlock = nil
-                return
-            } else {
-                if let key: String = productsRequest?.key {
-                    myQueue.sync(execute: { [self] in
-                                    rejectPromises(
-                                        forKey: key,
-                                        code: standardErrorCode(nsError.code),
-                                        message: error.localizedDescription,
-                                        error: error)}
-                    )
-                }
-            }
-        }
-    }
-
-    func paymentQueue(_ queue: SKPaymentQueue, updatedTransactions transactions: [SKPaymentTransaction]) {
-        for transaction in transactions {
-            switch transaction.transactionState {
-            case .purchasing:
-                debugMessage("Purchase Started")
-                break
-
-            case .purchased:
-                debugMessage("Purchase Successful")
-                purchaseProcess(transaction)
-                break
-
-            case .restored:
-                debugMessage("Restored")
-                SKPaymentQueue.default().finishTransaction(transaction)
-                break
-
-            case .deferred:
-                debugMessage("Deferred (awaiting approval via parental controls, etc.)")
-
-                myQueue.sync(execute: { [self] in
-                    if hasListeners {
-                        let err = [
-                            "debugMessage": "The payment was deferred (awaiting approval via parental controls for instance)",
-                            "code": "E_DEFERRED_PAYMENT",
-                            "message": "The payment was deferred (awaiting approval via parental controls for instance)",
-                            "productId": transaction.payment.productIdentifier,
-                            "quantity": "\(transaction.payment.quantity)"
-                        ]
-
-                        sendEvent(withName: "purchase-error", body: err)
-                    }
-
-                    rejectPromises(
-                        forKey: transaction.payment.productIdentifier,
-                        code: "E_DEFERRED_PAYMENT",
-                        message: "The payment was deferred (awaiting approval via parental controls for instance)",
-                        error: nil)
-                })
-
-            case .failed:
-                debugMessage("Purchase Failed")
-
-                SKPaymentQueue.default().finishTransaction(transaction)
-
-                myQueue.sync(execute: { [self] in
-                    var nsError = transaction.error as? NSError
-                    // From https://developer.apple.com/forums/thread/674081
-                    if let underlyingError = nsError?.userInfo["NSUnderlyingError"] as? NSError,
-                       underlyingError.code == 3038 {
-                        // General conditions have changed, don't display an error for the interrupted transaction
-                        nsError = underlyingError
-                    }
-
-                    if hasListeners {
-                        let code = nsError?.code
-                        let responseCode = String(code ?? 0)
-                        let err = [
-                            "responseCode": responseCode,
-                            "debugMessage": transaction.error?.localizedDescription,
-                            "code": standardErrorCode(code),
-                            "message": transaction.error?.localizedDescription,
-                            "productId": transaction.payment.productIdentifier
-                        ]
-
-                        sendEvent(withName: "purchase-error", body: err)
-                    }
-
-                    rejectPromises(
-                        forKey: transaction.payment.productIdentifier,
-                        code: standardErrorCode(nsError?.code),
-                        message: nsError?.localizedDescription,
-                        error: nsError)
-                })
-
-                break
-            }
-        }
-    }
-
-    func finishTransaction(withIdentifier transactionIdentifier: String?) {
-        let queue = SKPaymentQueue.default()
-
-        for transaction in queue.transactions {
-            if transaction.transactionIdentifier == transactionIdentifier {
-                SKPaymentQueue.default().finishTransaction(transaction)
-            }
-        }
-    }
-
-    func paymentQueueRestoreCompletedTransactionsFinished(_ queue: SKPaymentQueue) {
-        debugMessage("PaymentQueueRestoreCompletedTransactionsFinished")
-        var items = [[String: Any?]]()
-
-        for transaction in queue.transactions {
-            if transaction.transactionState == .restored || transaction.transactionState == .purchased {
-                getPurchaseData(transaction) { restored in
-                    if let restored = restored {
-                        items.append(restored)
-                    }
-
-                    SKPaymentQueue.default().finishTransaction(transaction)
-                }
-            }
-        }
-
-        resolvePromises(forKey: "availableItems", value: items)
-    }
-
-    func paymentQueue(_ queue: SKPaymentQueue, restoreCompletedTransactionsFailedWithError error: Error) {
-        myQueue.sync(execute: { [self] in
-            rejectPromises(
-                forKey: "availableItems",
-                code: standardErrorCode((error as NSError).code),
-                message: error.localizedDescription,
-                error: error)
-        })
-
->>>>>>> a6445396
         debugMessage("restoreCompletedTransactionsFailedWithError")
     }
 
@@ -1232,22 +659,14 @@
         guard let code = code else {
             return descriptions[0]
         }
-<<<<<<< HEAD
+        if code == 3038 { // Purchase interrupted so user can accept terms and conditions
+            return "E_INTERRUPTED"
+        }
 
         if code > descriptions.count - 1 || code < 0 { // Fix crash app without internet connection
             return descriptions[0]
         }
 
-=======
-        if code == 3038 { // Purchase interrupted so user can accept terms and conditions
-            return "E_INTERRUPTED"
-        }
-
-        if code > descriptions.count - 1 || code < 0 { // Fix crash app without internet connection
-            return descriptions[0]
-        }
-
->>>>>>> a6445396
         return descriptions[code]
     }
 
@@ -1304,17 +723,6 @@
                 switch product.introductoryPrice?.paymentMode {
                 case .freeTrial:
                     introductoryPricePaymentMode = "FREETRIAL"
-<<<<<<< HEAD
-                    introductoryPriceNumberOfPeriods = NSNumber(value: product.introductoryPrice?.subscriptionPeriod.numberOfUnits ?? 0).stringValue
-
-                case .payAsYouGo:
-                    introductoryPricePaymentMode = "PAYASYOUGO"
-                    introductoryPriceNumberOfPeriods = NSNumber(value: product.introductoryPrice?.numberOfPeriods ?? 0).stringValue
-
-                case .payUpFront:
-                    introductoryPricePaymentMode = "PAYUPFRONT"
-                    introductoryPriceNumberOfPeriods = NSNumber(value: product.introductoryPrice?.subscriptionPeriod.numberOfUnits ?? 0).stringValue
-=======
                     introductoryPriceNumberOfPeriods = String( product.introductoryPrice?.subscriptionPeriod.numberOfUnits ?? 0)
 
                 case .payAsYouGo:
@@ -1324,7 +732,6 @@
                 case .payUpFront:
                     introductoryPricePaymentMode = "PAYUPFRONT"
                     introductoryPriceNumberOfPeriods = String( product.introductoryPrice?.subscriptionPeriod.numberOfUnits ?? 0)
->>>>>>> a6445396
 
                 default:
                     introductoryPricePaymentMode = ""
@@ -1362,19 +769,11 @@
         }
 
         var discounts: [[String: String?]]?
-<<<<<<< HEAD
 
         if #available(iOS 12.2, tvOS 12.2, *) {
             discounts = getDiscountData(product)
         }
 
-=======
-
-        if #available(iOS 12.2, tvOS 12.2, *) {
-            discounts = getDiscountData(product)
-        }
-
->>>>>>> a6445396
         let obj: [String: Any?] = [
             "productId": product.productIdentifier,
             "price": "\(product.price)",
@@ -1409,13 +808,8 @@
                 let formatter = NumberFormatter()
                 formatter.numberStyle = .currency
                 let priceLocale: Locale? = discount.priceLocale
-<<<<<<< HEAD
-                if let pLocale = priceLocale {
-                    formatter.locale = pLocale
-=======
                 if let priceLocale = priceLocale {
                     formatter.locale = priceLocale
->>>>>>> a6445396
                 }
                 localizedPrice = formatter.string(from: discount.price)
                 var numberOfPeriods: String?
@@ -1423,29 +817,17 @@
                 switch discount.paymentMode {
                 case .freeTrial:
                     paymendMode = "FREETRIAL"
-<<<<<<< HEAD
-                    numberOfPeriods = NSNumber(value: discount.subscriptionPeriod.numberOfUnits ).stringValue
-=======
                     numberOfPeriods = String(discount.subscriptionPeriod.numberOfUnits)
->>>>>>> a6445396
                     break
 
                 case .payAsYouGo:
                     paymendMode = "PAYASYOUGO"
-<<<<<<< HEAD
-                    numberOfPeriods = NSNumber(value: discount.numberOfPeriods).stringValue
-=======
                     numberOfPeriods = String(discount.numberOfPeriods)
->>>>>>> a6445396
                     break
 
                 case .payUpFront:
                     paymendMode = "PAYUPFRONT"
-<<<<<<< HEAD
-                    numberOfPeriods = NSNumber(value: discount.subscriptionPeriod.numberOfUnits ).stringValue
-=======
                     numberOfPeriods = String(discount.subscriptionPeriod.numberOfUnits )
->>>>>>> a6445396
                     break
 
                 default:
