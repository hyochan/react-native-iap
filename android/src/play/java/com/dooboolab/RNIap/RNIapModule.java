package com.dooboolab.RNIap;

import android.app.Activity;
import android.util.Log;
import androidx.annotation.NonNull;
import androidx.annotation.Nullable;
import com.android.billingclient.api.AccountIdentifiers;
import com.android.billingclient.api.AcknowledgePurchaseParams;
import com.android.billingclient.api.BillingClient;
import com.android.billingclient.api.BillingClientStateListener;
import com.android.billingclient.api.BillingFlowParams;
import com.android.billingclient.api.BillingResult;
import com.android.billingclient.api.ConsumeParams;
import com.android.billingclient.api.ConsumeResponseListener;
import com.android.billingclient.api.Purchase;
import com.android.billingclient.api.PurchaseHistoryRecord;
import com.android.billingclient.api.PurchaseHistoryResponseListener;
import com.android.billingclient.api.PurchasesUpdatedListener;
import com.android.billingclient.api.SkuDetails;
import com.android.billingclient.api.SkuDetailsParams;
import com.facebook.react.bridge.Arguments;
import com.facebook.react.bridge.LifecycleEventListener;
import com.facebook.react.bridge.ObjectAlreadyConsumedException;
import com.facebook.react.bridge.Promise;
import com.facebook.react.bridge.ReactApplicationContext;
import com.facebook.react.bridge.ReactContext;
import com.facebook.react.bridge.ReactContextBaseJavaModule;
import com.facebook.react.bridge.ReactMethod;
import com.facebook.react.bridge.ReadableArray;
import com.facebook.react.bridge.WritableArray;
import com.facebook.react.bridge.WritableMap;
import com.facebook.react.bridge.WritableNativeArray;
import com.facebook.react.bridge.WritableNativeMap;
import com.facebook.react.modules.core.DeviceEventManagerModule;
import com.google.android.gms.common.ConnectionResult;
import com.google.android.gms.common.GoogleApiAvailability;
import java.math.BigDecimal;
import java.util.ArrayList;
import java.util.List;

public class RNIapModule extends ReactContextBaseJavaModule implements PurchasesUpdatedListener {
  final String TAG = "RNIapModule";

  private static final String PROMISE_BUY_ITEM = "PROMISE_BUY_ITEM";
  private final ReactContext reactContext;
  private BillingClient billingClientCache;

  private final List<SkuDetails> skus;

  public RNIapModule(ReactApplicationContext reactContext) {
    super(reactContext);
    this.reactContext = reactContext;
    this.skus = new ArrayList<>();
<<<<<<< HEAD
    LifecycleEventListener lifecycleEventListener =
        new LifecycleEventListener() {
          @Override
          public void onHostResume() {}

          @Override
          public void onHostPause() {}

          @Override
          public void onHostDestroy() {
            if (billingClientCache != null) {
              billingClientCache.endConnection();
              billingClientCache = null;
            }
          }
        };
=======
>>>>>>> 2553cd3d
    reactContext.addLifecycleEventListener(lifecycleEventListener);
  }

  @NonNull
  @Override
  public String getName() {
    return "RNIapModule";
  }

  private interface EnsureConnectionCallback {
    void run(final @NonNull BillingClient billingClient);
  }

  private void ensureConnection(final Promise promise, final EnsureConnectionCallback callback) {
    final BillingClient billingClient = billingClientCache;
    if (billingClient != null && billingClient.isReady()) {
      callback.run(billingClient);
      return;
    }
    promise.reject(DoobooUtils.E_NOT_PREPARED, "Not initialized, Please call initConnection()");
  }

  @ReactMethod
  public void initConnection(final Promise promise) {
    if (billingClientCache != null) {
      promise.reject(
          DoobooUtils.E_ALREADY_PREPARED,
          "Already initialized, you should only call initConnection() once when your app starts");
      return;
    }

    if (GoogleApiAvailability.getInstance().isGooglePlayServicesAvailable(reactContext)
        != ConnectionResult.SUCCESS) {
      promise.reject(
          PlayUtils.E_PLAY_SERVICES_UNAVAILABLE,
          "Google Play Services are not available on this device");
      return;
    }

    billingClientCache =
        BillingClient.newBuilder(reactContext).enablePendingPurchases().setListener(this).build();
    billingClientCache.startConnection(
        new BillingClientStateListener() {
          @Override
          public void onBillingSetupFinished(@NonNull BillingResult billingResult) {
            int responseCode = billingResult.getResponseCode();
            try {
              if (responseCode == BillingClient.BillingResponseCode.OK) {
                promise.resolve(true);
              } else {
                PlayUtils.getInstance().rejectPromiseWithBillingError(promise, responseCode);
              }
            } catch (ObjectAlreadyConsumedException oce) {
              Log.e(TAG, oce.getMessage());
            }
          }

          @Override
          public void onBillingServiceDisconnected() {
            try {
              promise.reject("initConnection", "Billing service disconnected");
            } catch (ObjectAlreadyConsumedException oce) {
              Log.e(TAG, oce.getMessage());
            }
          }
        });
  }

  @ReactMethod
  public void endConnection(final Promise promise) {
    if (billingClientCache != null) {
      try {
        billingClientCache.endConnection();
        billingClientCache = null;
      } catch (Exception e) {
        promise.reject("endConnection", e.getMessage());
        return;
      }
    }
    try {
      promise.resolve(true);
    } catch (ObjectAlreadyConsumedException oce) {
      Log.e(TAG, oce.getMessage());
    }
  }

  private void consumeItems(final List<Purchase> purchases, final Promise promise) {
    consumeItems(purchases, promise, BillingClient.BillingResponseCode.OK);
  }

  private void consumeItems(
      final List<Purchase> purchases, final Promise promise, final int expectedResponseCode) {
    for (Purchase purchase : purchases) {
      ensureConnection(
          promise,
          billingClient -> {
            final ConsumeParams consumeParams =
                ConsumeParams.newBuilder().setPurchaseToken(purchase.getPurchaseToken()).build();

            final ConsumeResponseListener listener =
                (billingResult, outToken) -> {
                  if (billingResult.getResponseCode() != expectedResponseCode) {
                    PlayUtils.getInstance()
                        .rejectPromiseWithBillingError(promise, billingResult.getResponseCode());
                    return;
                  }
                  try {
                    promise.resolve(true);
                  } catch (ObjectAlreadyConsumedException oce) {
                    promise.reject(oce.getMessage());
                  }
                };
            billingClient.consumeAsync(consumeParams, listener);
          });
    }
  }

  @ReactMethod
  public void refreshItems(final Promise promise) {
    ensureConnection(
        promise,
<<<<<<< HEAD
        billingClient -> {
          final WritableNativeArray array = new WritableNativeArray();
          Purchase.PurchasesResult result =
              billingClient.queryPurchases(BillingClient.SkuType.INAPP);
          final List<Purchase> purchases = result.getPurchasesList();
          if (purchases == null || purchases.size() == 0) {
            promise.reject("refreshItem", "No purchases found");
            return;
=======
        new Runnable() {
          @Override
          public void run() {
            Purchase.PurchasesResult result =
                billingClient.queryPurchases(BillingClient.SkuType.INAPP);
            final List<Purchase> purchases = result.getPurchasesList();
            if (purchases == null || purchases.size() == 0) {
              promise.reject("refreshItem", "No purchases found");
              return;
            }

            consumeItems(purchases, promise);
>>>>>>> 2553cd3d
          }

          consumeItems(purchases, promise);
        });
  }

  @ReactMethod
  public void flushFailedPurchasesCachedAsPending(final Promise promise) {
    ensureConnection(
        promise,
<<<<<<< HEAD
        billingClient -> {
          final WritableNativeArray array = new WritableNativeArray();
          Purchase.PurchasesResult result =
              billingClient.queryPurchases(BillingClient.SkuType.INAPP);
          final List<Purchase> purchases = result.getPurchasesList();
          if (purchases == null) {
            // No purchases found
            promise.resolve(false);
            return;
          }
          final List<Purchase> pendingPurchases = new ArrayList<>();
          for (Purchase purchase : purchases) {
            // we only want to try to consume PENDING items, in order to force cache-refresh for
            // them
            if (purchase.getPurchaseState() == Purchase.PurchaseState.PENDING) {
              pendingPurchases.add(purchase);
=======
        new Runnable() {
          @Override
          public void run() {
            Purchase.PurchasesResult result =
                billingClient.queryPurchases(BillingClient.SkuType.INAPP);
            final List<Purchase> purchases = result.getPurchasesList();
            if (purchases == null) {
              // No purchases found
              promise.resolve(false);
              return;
            }
            final List<Purchase> pendingPurchases = new ArrayList<>();
            for (Purchase purchase : purchases) {
              // we only want to try to consume PENDING items, in order to force cache-refresh for
              // them
              if (purchase.getPurchaseState() == Purchase.PurchaseState.PENDING) {
                pendingPurchases.add(purchase);
              }
            }
            if (pendingPurchases.size() == 0) {
              promise.resolve(false);
              return;
>>>>>>> 2553cd3d
            }
          }
          if (pendingPurchases.size() == 0) {
            promise.resolve(false);
            return;
          }

          consumeItems(pendingPurchases, promise, BillingClient.BillingResponseCode.ITEM_NOT_OWNED);
        });
  }

  @ReactMethod
  public void getItemsByType(final String type, final ReadableArray skuArr, final Promise promise) {
    ensureConnection(
        promise,
        billingClient -> {
          final ArrayList<String> skuList = new ArrayList<>();

          for (int i = 0; i < skuArr.size(); i++) {
            skuList.add(skuArr.getString(i));
          }

          SkuDetailsParams.Builder params = SkuDetailsParams.newBuilder();
          params.setSkusList(skuList).setType(type);

          billingClient.querySkuDetailsAsync(
              params.build(),
              (billingResult, skuDetailsList) -> {
                Log.d(TAG, "responseCode: " + billingResult.getResponseCode());
                if (billingResult.getResponseCode() != BillingClient.BillingResponseCode.OK) {
                  PlayUtils.getInstance()
                      .rejectPromiseWithBillingError(promise, billingResult.getResponseCode());
                  return;
                }

                if (skuDetailsList != null) {
                  for (SkuDetails sku : skuDetailsList) {
                    if (!skus.contains(sku)) {
                      skus.add(sku);
                    }
                  }
                }
                WritableNativeArray items = new WritableNativeArray();

                for (SkuDetails skuDetails : skuDetailsList) {
                  WritableMap item = Arguments.createMap();
                  item.putString("productId", skuDetails.getSku());
                  long introductoryPriceMicros = skuDetails.getIntroductoryPriceAmountMicros();
                  long priceAmountMicros = skuDetails.getPriceAmountMicros();
                  // Use valueOf instead of constructors.
                  // See:
                  // https://www.javaworld.com/article/2073176/caution--double-to-bigdecimal-in-java.html
                  BigDecimal priceAmount = BigDecimal.valueOf(priceAmountMicros);
                  BigDecimal introductoryPriceAmount = BigDecimal.valueOf(introductoryPriceMicros);
                  BigDecimal microUnitsDivisor = BigDecimal.valueOf(1000000);
                  String price = priceAmount.divide(microUnitsDivisor).toString();
                  String introductoryPriceAsAmountAndroid =
                      introductoryPriceAmount.divide(microUnitsDivisor).toString();
                  item.putString("price", price);
                  item.putString("currency", skuDetails.getPriceCurrencyCode());
                  item.putString("type", skuDetails.getType());
                  item.putString("localizedPrice", skuDetails.getPrice());
                  item.putString("title", skuDetails.getTitle());
                  item.putString("description", skuDetails.getDescription());
                  item.putString("introductoryPrice", skuDetails.getIntroductoryPrice());
                  item.putString("typeAndroid", skuDetails.getType());
                  item.putString("packageNameAndroid", skuDetails.zza());
                  item.putString("originalPriceAndroid", skuDetails.getOriginalPrice());
                  item.putString("subscriptionPeriodAndroid", skuDetails.getSubscriptionPeriod());
                  item.putString("freeTrialPeriodAndroid", skuDetails.getFreeTrialPeriod());
                  item.putString(
                      "introductoryPriceCyclesAndroid",
                      String.valueOf(skuDetails.getIntroductoryPriceCycles()));
                  item.putString(
                      "introductoryPricePeriodAndroid", skuDetails.getIntroductoryPricePeriod());
                  item.putString(
                      "introductoryPriceAsAmountAndroid", introductoryPriceAsAmountAndroid);
                  item.putString("iconUrl", skuDetails.getIconUrl());
                  item.putString("originalJson", skuDetails.getOriginalJson());
                  BigDecimal originalPriceAmountMicros =
                      BigDecimal.valueOf(skuDetails.getOriginalPriceAmountMicros());
                  String originalPrice =
                      originalPriceAmountMicros.divide(microUnitsDivisor).toString();
                  item.putString("originalPrice", originalPrice);
                  items.pushMap(item);
                }

                try {
                  promise.resolve(items);
                } catch (ObjectAlreadyConsumedException oce) {
                  Log.e(TAG, oce.getMessage());
                }
              });
        });
  }

  @ReactMethod
  public void getAvailableItemsByType(final String type, final Promise promise) {
    ensureConnection(
        promise,
        billingClient -> {
          final WritableNativeArray items = new WritableNativeArray();
          Purchase.PurchasesResult result =
              billingClient.queryPurchases(
                  type.equals("subs") ? BillingClient.SkuType.SUBS : BillingClient.SkuType.INAPP);
          final List<Purchase> purchases = result.getPurchasesList();

          if (purchases != null) {
            for (Purchase purchase : purchases) {
              WritableNativeMap item = new WritableNativeMap();
              item.putString("productId", purchase.getSku());
              item.putString("transactionId", purchase.getOrderId());
              item.putDouble("transactionDate", purchase.getPurchaseTime());
              item.putString("transactionReceipt", purchase.getOriginalJson());
              item.putString("orderId", purchase.getOrderId());
              item.putString("purchaseToken", purchase.getPurchaseToken());
              item.putString("developerPayloadAndroid", purchase.getDeveloperPayload());
              item.putString("signatureAndroid", purchase.getSignature());
              item.putInt("purchaseStateAndroid", purchase.getPurchaseState());
              item.putBoolean("isAcknowledgedAndroid", purchase.isAcknowledged());
              item.putString("packageNameAndroid", purchase.getPackageName());
              item.putString(
                  "obfuscatedAccountIdAndroid",
                  purchase.getAccountIdentifiers().getObfuscatedAccountId());
              item.putString(
                  "obfuscatedProfileIdAndroid",
                  purchase.getAccountIdentifiers().getObfuscatedProfileId());

              if (type.equals(BillingClient.SkuType.SUBS)) {
                item.putBoolean("autoRenewingAndroid", purchase.isAutoRenewing());
              }
              items.pushMap(item);
            }
          }

          try {
            promise.resolve(items);
          } catch (ObjectAlreadyConsumedException oce) {
            Log.e(TAG, oce.getMessage());
          }
        });
  }

  @ReactMethod
  public void getPurchaseHistoryByType(final String type, final Promise promise) {
    ensureConnection(
        promise,
        billingClient -> {
          billingClient.queryPurchaseHistoryAsync(
              type.equals("subs") ? BillingClient.SkuType.SUBS : BillingClient.SkuType.INAPP,
              new PurchaseHistoryResponseListener() {
                @Override
                public void onPurchaseHistoryResponse(
                    BillingResult billingResult,
                    List<PurchaseHistoryRecord> purchaseHistoryRecordList) {
                  if (billingResult.getResponseCode() != BillingClient.BillingResponseCode.OK) {
                    PlayUtils.getInstance()
                        .rejectPromiseWithBillingError(promise, billingResult.getResponseCode());
                    return;
                  }

                  Log.d(TAG, purchaseHistoryRecordList.toString());
                  WritableArray items = Arguments.createArray();

                  for (PurchaseHistoryRecord purchase : purchaseHistoryRecordList) {
                    WritableMap item = Arguments.createMap();
                    item.putString("productId", purchase.getSku());
                    item.putDouble("transactionDate", purchase.getPurchaseTime());
                    item.putString("transactionReceipt", purchase.getOriginalJson());
                    item.putString("purchaseToken", purchase.getPurchaseToken());
                    item.putString("dataAndroid", purchase.getOriginalJson());
                    item.putString("signatureAndroid", purchase.getSignature());
                    item.putString("developerPayload", purchase.getDeveloperPayload());
                    items.pushMap(item);
                  }

                  try {
                    promise.resolve(items);
                  } catch (ObjectAlreadyConsumedException oce) {
                    Log.e(TAG, oce.getMessage());
                  }
                }
              });
        });
  }

  @ReactMethod
  public void buyItemByType(
      final String type,
      final String sku,
      final String oldSku,
      final String purchaseToken,
      final Integer prorationMode,
      final String obfuscatedAccountId,
      final String obfuscatedProfileId,
      final Promise promise) {
    final Activity activity = getCurrentActivity();

    if (activity == null) {
      promise.reject(DoobooUtils.E_UNKNOWN, "getCurrentActivity returned null");
      return;
    }

    ensureConnection(
        promise,
        billingClient -> {
          DoobooUtils.getInstance().addPromiseForKey(PROMISE_BUY_ITEM, promise);
          final BillingFlowParams.Builder builder = BillingFlowParams.newBuilder();

          SkuDetails selectedSku = null;
          for (SkuDetails skuDetail : skus) {
            if (skuDetail.getSku().equals(sku)) {
              selectedSku = skuDetail;
              break;
            }
          }

          if (selectedSku == null) {
            String debugMessage =
                "The sku was not found. Please fetch products first by calling getItems";
            WritableMap error = Arguments.createMap();
            error.putString("debugMessage", debugMessage);
            error.putString("code", PROMISE_BUY_ITEM);
            error.putString("message", debugMessage);
            error.putString("productId", sku);
            sendEvent(reactContext, "purchase-error", error);
            promise.reject(PROMISE_BUY_ITEM, debugMessage);
            return;
          }
          builder.setSkuDetails(selectedSku);

          if (oldSku != null && purchaseToken != null) {
            builder.setOldSku(oldSku, purchaseToken);
          }

          if (obfuscatedAccountId != null) {
            builder.setObfuscatedAccountId(obfuscatedAccountId);
          }

          if (obfuscatedProfileId != null) {
            builder.setObfuscatedProfileId(obfuscatedProfileId);
          }

          if (prorationMode != null && prorationMode != -1) {
            if (prorationMode
                == BillingFlowParams.ProrationMode.IMMEDIATE_AND_CHARGE_PRORATED_PRICE) {
              builder.setReplaceSkusProrationMode(
                  BillingFlowParams.ProrationMode.IMMEDIATE_AND_CHARGE_PRORATED_PRICE);
              if (!type.equals(BillingClient.SkuType.SUBS)) {
                String debugMessage =
                    "IMMEDIATE_AND_CHARGE_PRORATED_PRICE for proration mode only works in subscription purchase.";
                WritableMap error = Arguments.createMap();
                error.putString("debugMessage", debugMessage);
                error.putString("code", PROMISE_BUY_ITEM);
                error.putString("message", debugMessage);
                error.putString("productId", sku);
                sendEvent(reactContext, "purchase-error", error);
                promise.reject(PROMISE_BUY_ITEM, debugMessage);
                return;
              }
            } else if (prorationMode
                == BillingFlowParams.ProrationMode.IMMEDIATE_WITHOUT_PRORATION) {
              builder.setReplaceSkusProrationMode(
                  BillingFlowParams.ProrationMode.IMMEDIATE_WITHOUT_PRORATION);
            } else if (prorationMode == BillingFlowParams.ProrationMode.DEFERRED) {
              builder.setReplaceSkusProrationMode(BillingFlowParams.ProrationMode.DEFERRED);
            } else if (prorationMode
                == BillingFlowParams.ProrationMode.IMMEDIATE_WITH_TIME_PRORATION) {
              builder.setReplaceSkusProrationMode(
                  BillingFlowParams.ProrationMode.IMMEDIATE_WITH_TIME_PRORATION);
            } else {
              builder.setReplaceSkusProrationMode(
                  BillingFlowParams.ProrationMode.UNKNOWN_SUBSCRIPTION_UPGRADE_DOWNGRADE_POLICY);
            }
          }

          BillingFlowParams flowParams = builder.build();
          BillingResult billingResult = billingClient.launchBillingFlow(activity, flowParams);
          String[] errorData =
              PlayUtils.getInstance().getBillingResponseData(billingResult.getResponseCode());
        });
  }

  @ReactMethod
  public void acknowledgePurchase(
      final String token, final String developerPayLoad, final Promise promise) {
    ensureConnection(
        promise,
        billingClient -> {
          AcknowledgePurchaseParams acknowledgePurchaseParams =
              AcknowledgePurchaseParams.newBuilder().setPurchaseToken(token).build();

          billingClient.acknowledgePurchase(
              acknowledgePurchaseParams,
              billingResult -> {
                if (billingResult.getResponseCode() != BillingClient.BillingResponseCode.OK) {
                  PlayUtils.getInstance()
                      .rejectPromiseWithBillingError(promise, billingResult.getResponseCode());
                }
                try {
                  WritableMap map = Arguments.createMap();
                  map.putInt("responseCode", billingResult.getResponseCode());
                  map.putString("debugMessage", billingResult.getDebugMessage());
                  String[] errorData =
                      PlayUtils.getInstance()
                          .getBillingResponseData(billingResult.getResponseCode());
                  map.putString("code", errorData[0]);
                  map.putString("message", errorData[1]);
                  promise.resolve(map);
                } catch (ObjectAlreadyConsumedException oce) {
                  Log.e(TAG, oce.getMessage());
                }
              });
        });
  }

  @ReactMethod
  public void consumeProduct(
      final String token, final String developerPayLoad, final Promise promise) {
    final ConsumeParams params = ConsumeParams.newBuilder().setPurchaseToken(token).build();
    ensureConnection(
        promise,
        billingClient -> {
          billingClient.consumeAsync(
              params,
              (billingResult, purchaseToken) -> {
                if (billingResult.getResponseCode() != BillingClient.BillingResponseCode.OK) {
                  PlayUtils.getInstance()
                      .rejectPromiseWithBillingError(promise, billingResult.getResponseCode());
                }
                try {
                  WritableMap map = Arguments.createMap();
                  map.putInt("responseCode", billingResult.getResponseCode());
                  map.putString("debugMessage", billingResult.getDebugMessage());
                  String[] errorData =
                      PlayUtils.getInstance()
                          .getBillingResponseData(billingResult.getResponseCode());
                  map.putString("code", errorData[0]);
                  map.putString("message", errorData[1]);
                  promise.resolve(map);
                } catch (ObjectAlreadyConsumedException oce) {
                  promise.reject(oce.getMessage());
                }
              });
        });
  }

  @Override
  public void onPurchasesUpdated(BillingResult billingResult, @Nullable List<Purchase> purchases) {
    if (billingResult.getResponseCode() != BillingClient.BillingResponseCode.OK) {
      WritableMap error = Arguments.createMap();
      error.putInt("responseCode", billingResult.getResponseCode());
      error.putString("debugMessage", billingResult.getDebugMessage());
      String[] errorData =
          PlayUtils.getInstance().getBillingResponseData(billingResult.getResponseCode());
      error.putString("code", errorData[0]);
      error.putString("message", errorData[1]);
      sendEvent(reactContext, "purchase-error", error);
      PlayUtils.getInstance()
          .rejectPromisesWithBillingError(PROMISE_BUY_ITEM, billingResult.getResponseCode());
      return;
    }

    if (purchases != null) {
      WritableMap promiseItem = null;
      for (Purchase purchase : purchases) {
        WritableMap item = Arguments.createMap();
        item.putString("productId", purchase.getSku());
        item.putString("transactionId", purchase.getOrderId());
        item.putDouble("transactionDate", purchase.getPurchaseTime());
        item.putString("transactionReceipt", purchase.getOriginalJson());
        item.putString("purchaseToken", purchase.getPurchaseToken());
        item.putString("dataAndroid", purchase.getOriginalJson());
        item.putString("signatureAndroid", purchase.getSignature());
        item.putBoolean("autoRenewingAndroid", purchase.isAutoRenewing());
        item.putBoolean("isAcknowledgedAndroid", purchase.isAcknowledged());
        item.putInt("purchaseStateAndroid", purchase.getPurchaseState());
        item.putString("packageNameAndroid", purchase.getPackageName());
        item.putString("developerPayloadAndroid", purchase.getDeveloperPayload());
        AccountIdentifiers accountIdentifiers = purchase.getAccountIdentifiers();
        if (accountIdentifiers != null) {
          item.putString("obfuscatedAccountIdAndroid", accountIdentifiers.getObfuscatedAccountId());
          item.putString("obfuscatedProfileIdAndroid", accountIdentifiers.getObfuscatedProfileId());
        }
        promiseItem = new WritableNativeMap();
        promiseItem.merge(item);
        sendEvent(reactContext, "purchase-updated", item);
      }
      if (promiseItem != null) {
        DoobooUtils.getInstance().resolvePromisesForKey(PROMISE_BUY_ITEM, promiseItem);
      }
    } else {
      WritableMap result = Arguments.createMap();
      result.putInt("responseCode", billingResult.getResponseCode());
      result.putString("debugMessage", billingResult.getDebugMessage());
      result.putString(
          "extraMessage",
          "The purchases are null. This is a normal behavior if you have requested DEFERRED proration. If not please report an issue.");
      sendEvent(reactContext, "purchase-updated", result);
      DoobooUtils.getInstance().resolvePromisesForKey(PROMISE_BUY_ITEM, null);
    }
  }

  private void sendUnconsumedPurchases(final Promise promise) {
    ensureConnection(
        promise,
        billingClient -> {
          String[] types = {BillingClient.SkuType.INAPP, BillingClient.SkuType.SUBS};

          for (String type : types) {
            Purchase.PurchasesResult purchasesResult = billingClient.queryPurchases(type);
            ArrayList<Purchase> unacknowledgedPurchases = new ArrayList<>();

            if (purchasesResult.getPurchasesList() == null
                || purchasesResult.getPurchasesList().size() == 0) {
              continue;
            }
            for (Purchase purchase : purchasesResult.getPurchasesList()) {
              if (!purchase.isAcknowledged()) {
                unacknowledgedPurchases.add(purchase);
              }
            }
            onPurchasesUpdated(purchasesResult.getBillingResult(), unacknowledgedPurchases);
          }

          promise.resolve(true);
        });
  }

  @ReactMethod
  public void startListening(final Promise promise) {
    sendUnconsumedPurchases(promise);
  }

  @ReactMethod
  public String getPackageName() {
    return getReactApplicationContext().getPackageName();
  }

  private void sendEvent(
      ReactContext reactContext, String eventName, @Nullable WritableMap params) {
    reactContext
        .getJSModule(DeviceEventManagerModule.RCTDeviceEventEmitter.class)
        .emit(eventName, params);
  }
}<|MERGE_RESOLUTION|>--- conflicted
+++ resolved
@@ -51,7 +51,6 @@
     super(reactContext);
     this.reactContext = reactContext;
     this.skus = new ArrayList<>();
-<<<<<<< HEAD
     LifecycleEventListener lifecycleEventListener =
         new LifecycleEventListener() {
           @Override
@@ -68,8 +67,6 @@
             }
           }
         };
-=======
->>>>>>> 2553cd3d
     reactContext.addLifecycleEventListener(lifecycleEventListener);
   }
 
@@ -191,29 +188,13 @@
   public void refreshItems(final Promise promise) {
     ensureConnection(
         promise,
-<<<<<<< HEAD
-        billingClient -> {
-          final WritableNativeArray array = new WritableNativeArray();
+        billingClient -> {
           Purchase.PurchasesResult result =
               billingClient.queryPurchases(BillingClient.SkuType.INAPP);
           final List<Purchase> purchases = result.getPurchasesList();
           if (purchases == null || purchases.size() == 0) {
             promise.reject("refreshItem", "No purchases found");
             return;
-=======
-        new Runnable() {
-          @Override
-          public void run() {
-            Purchase.PurchasesResult result =
-                billingClient.queryPurchases(BillingClient.SkuType.INAPP);
-            final List<Purchase> purchases = result.getPurchasesList();
-            if (purchases == null || purchases.size() == 0) {
-              promise.reject("refreshItem", "No purchases found");
-              return;
-            }
-
-            consumeItems(purchases, promise);
->>>>>>> 2553cd3d
           }
 
           consumeItems(purchases, promise);
@@ -224,7 +205,6 @@
   public void flushFailedPurchasesCachedAsPending(final Promise promise) {
     ensureConnection(
         promise,
-<<<<<<< HEAD
         billingClient -> {
           final WritableNativeArray array = new WritableNativeArray();
           Purchase.PurchasesResult result =
@@ -241,30 +221,6 @@
             // them
             if (purchase.getPurchaseState() == Purchase.PurchaseState.PENDING) {
               pendingPurchases.add(purchase);
-=======
-        new Runnable() {
-          @Override
-          public void run() {
-            Purchase.PurchasesResult result =
-                billingClient.queryPurchases(BillingClient.SkuType.INAPP);
-            final List<Purchase> purchases = result.getPurchasesList();
-            if (purchases == null) {
-              // No purchases found
-              promise.resolve(false);
-              return;
-            }
-            final List<Purchase> pendingPurchases = new ArrayList<>();
-            for (Purchase purchase : purchases) {
-              // we only want to try to consume PENDING items, in order to force cache-refresh for
-              // them
-              if (purchase.getPurchaseState() == Purchase.PurchaseState.PENDING) {
-                pendingPurchases.add(purchase);
-              }
-            }
-            if (pendingPurchases.size() == 0) {
-              promise.resolve(false);
-              return;
->>>>>>> 2553cd3d
             }
           }
           if (pendingPurchases.size() == 0) {
