--- conflicted
+++ resolved
@@ -262,93 +262,6 @@
   }
 
   @ReactMethod
-<<<<<<< HEAD
-  public void refreshPurchaseItems(String type) {
-    try {
-      if (mService != null) {
-        String skuType = BillingClient.SkuType.INAPP;
-        if (type != null && type.equals("SUBS")) {
-          skuType = BillingClient.SkuType.SUBS;
-        }
-
-        Bundle ownedItems = mService.getPurchases(3, reactContext.getPackageName(), skuType, null);
-        int response = ownedItems.getInt("RESPONSE_CODE");
-        if (response == 0) {
-          ArrayList
-              purchaseDataList = ownedItems.getStringArrayList("INAPP_PURCHASE_DATA_LIST");
-          String[] tokens = new String[purchaseDataList.size()];
-          for (int i = 0; i < purchaseDataList.size(); ++i) {
-            String purchaseData = (String) purchaseDataList.get(i);
-            JSONObject jo = new JSONObject(purchaseData);
-            tokens[i] = jo.getString("purchaseToken");
-            mService.consumePurchase(3, reactContext.getPackageName(), tokens[i]);
-          }
-        }
-      }
-    } catch (Exception e) {
-      e.printStackTrace();
-    }
-  }
-
-  @ReactMethod
-  public void getPurchases(final Callback cb) {
-    if (mService == null) {
-      cb.invoke("IAP not prepared. Check if google play service is available.", null);
-      return;
-    }
-
-    try {
-      Bundle ownedItems = mService.getPurchases(3, reactContext.getPackageName(), BillingClient.SkuType.INAPP, BillingClient.SkuType.SUBS);
-      int response = ownedItems.getInt("RESPONSE_CODE");
-      JSONArray jsonResponse = new JSONArray();
-
-      if (response == 0) {
-        ArrayList purchaseDataList = ownedItems.getStringArrayList("INAPP_PURCHASE_DATA_LIST");
-        String[] tokens = new String[purchaseDataList.size()];
-        for (int i = 0; i < purchaseDataList.size(); ++i) {
-          String purchaseData = (String) purchaseDataList.get(i);
-          JSONObject jo = new JSONObject(purchaseData);
-          tokens[i] = jo.getString("purchaseToken");
-          // mService.consumePurchase(3, reactContext.getPackageName(), tokens[i]);
-          jsonResponse.put(jo);
-        }
-      }
-
-      cb.invoke(null, jsonResponse.toString());
-    } catch (Exception e) {
-      cb.invoke(e.toString(), null);
-    }
-  }
-
-  @ReactMethod
-  public void getPurchaseHistory(final Callback cb) {
-    if (mService == null) {
-      cb.invoke("IAP not prepared. Check if google play service is available.", null);
-      return;
-    }
-
-    try {
-      Bundle ownedItems = mService.getPurchaseHistory(9, BuildConfig.APPLICATION_ID, BillingClient.SkuType.INAPP, BillingClient.SkuType.SUBS, new Bundle());
-      int response = ownedItems.getInt("RESPONSE_CODE");
-      JSONArray jsonResponse = new JSONArray();
-
-      if (response == 0) {
-        ArrayList
-            purchaseDataList = ownedItems.getStringArrayList("INAPP_PURCHASE_DATA_LIST");
-        String[] tokens = new String[purchaseDataList.size()];
-        for (int i = 0; i < purchaseDataList.size(); ++i) {
-          String purchaseData = (String) purchaseDataList.get(i);
-          JSONObject jo = new JSONObject(purchaseData);
-          tokens[i] = jo.getString("purchaseToken");
-          // mService.consumePurchase(3, reactContext.getPackageName(), tokens[i]);
-          jsonResponse.put(jo);
-        }
-      }
-      cb.invoke(null, jsonResponse.toString());
-    } catch (Exception e) {
-      cb.invoke(e.toString(), null);
-    }
-=======
   public void buyItemByType(String type, String sku, Promise promise) {
     addPromiseForKey(PROMISE_BUY_ITEM, promise);
     BillingFlowParams flowParams = BillingFlowParams.newBuilder()
@@ -358,7 +271,6 @@
 
     int responseCode = mBillingClient.launchBillingFlow(getCurrentActivity(), flowParams);
     Log.d(TAG, "buyItemByType (type: " + type + ", sku: " + sku + ") responseCode: " + responseCode + "(" + getBillingResponseCodeName(responseCode) + ")");
->>>>>>> 4dabf316
   }
 
   @ReactMethod
