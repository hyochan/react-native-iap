--- conflicted
+++ resolved
@@ -1,9 +1,8 @@
 ## Changelogs
 
-<<<<<<< HEAD
 ## 6.3.0
 Refactors Google Play Java code limiting to a single billingClient. This can be considered a breaking change as it will fail when attempting to initialize the library more than once. It also ads documentation on the proper handling of the lifecycle [docs][docs/usage_instructions/connection_lifecyle.md]
-=======
+
 ## 6.2.4
 
 [Feature]
@@ -18,7 +17,6 @@
 * Adds documentation to Android deferred proration (#1387)
 * Update URL in package.json (#1386)
 
->>>>>>> 2553cd3d
 ## 6.2.3
 Fix an unnecessary error when canceling a purchase [#1385](https://github.com/dooboolab/react-native-iap/pull/1385).
 
